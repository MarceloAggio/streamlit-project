import pandas as pd
import streamlit as st
import numpy as np
from datetime import datetime, timedelta
import plotly.express as px
import plotly.graph_objects as go
from scipy import stats, signal
from scipy.fft import fft, fftfreq
from sklearn.cluster import KMeans, DBSCAN
from sklearn.preprocessing import StandardScaler
from sklearn.metrics import silhouette_score
from sklearn.ensemble import IsolationForest
import io
import warnings
from multiprocessing import Pool, cpu_count
import holidays
from functools import partial
from collections import defaultdict, Counter
import math

warnings.filterwarnings(‘ignore’)

st.set_page_config(
<<<<<<< HEAD
    page_title="Analisador de Alertas - FIXED",
    page_icon="🚨",
    layout="wide",
    initial_sidebar_state="expanded"
)

class AdvancedRecurrenceAnalyzer:
    """
    ✅ VERSÃO CORRIGIDA - Scores idênticos em análise individual e completa
    
    Correção aplicada: Todos os métodos "_silent" agora chamam os métodos normais
    internamente, garantindo que os cálculos sejam EXATAMENTE IGUAIS.
    """
    
    def __init__(self, df, alert_id):
        self.df = df.copy() if df is not None else None
        self.alert_id = alert_id
        self.cache = {}
        
    def _cache_result(self, key, func):
        """Cache de resultados para otimização"""
        if key not in self.cache:
            self.cache[key] = func()
        return self.cache[key]
    
    def _prepare_data(self):
        """Preparação otimizada dos dados"""
        if self.df is None or len(self.df) < 3:
            return None
            
        df = self.df.sort_values('created_on').copy()
        
        # Vetorizar operações de timestamp
        df['timestamp'] = df['created_on'].astype('int64') // 10**9
        df['time_diff_seconds'] = df['timestamp'].diff()
        df['time_diff_hours'] = df['time_diff_seconds'] / 3600
        df['time_diff_days'] = df['time_diff_seconds'] / 86400
        
        # Extrair componentes temporais de uma vez
        if 'hour' not in df.columns:
            df['hour'] = df['created_on'].dt.hour
        if 'day_of_week' not in df.columns:
            df['day_of_week'] = df['created_on'].dt.dayofweek
        if 'day_of_month' not in df.columns:
            df['day_of_month'] = df['created_on'].dt.day
        if 'week_of_year' not in df.columns:
            df['week_of_year'] = df['created_on'].dt.isocalendar().week
        if 'month' not in df.columns:
            df['month'] = df['created_on'].dt.month
        if 'day_name' not in df.columns:
            df['day_name'] = df['created_on'].dt.day_name()
        
        return df
    
    # ============================================================
    # MÉTODOS CORE DE CÁLCULO (usados por ambas as versões)
    # ============================================================
    
    def _compute_basic_statistics(self, intervals):
        """Cálculo CORE de estatísticas básicas - usado por ambos os métodos"""
        return {
            'mean': np.mean(intervals),
            'median': np.median(intervals),
            'std': np.std(intervals),
            'min': np.min(intervals),
            'max': np.max(intervals),
            'cv': np.std(intervals) / np.mean(intervals) if np.mean(intervals) > 0 else float('inf'),
            'q25': np.percentile(intervals, 25),
            'q75': np.percentile(intervals, 75),
            'iqr': np.percentile(intervals, 75) - np.percentile(intervals, 25)
        }
    
    def _compute_regularity(self, intervals):
        """Cálculo CORE de regularidade - usado por ambos os métodos"""
        cv = np.std(intervals) / np.mean(intervals) if np.mean(intervals) > 0 else float('inf')
        
        if cv < 0.15:
            regularity_score = 95
            pattern_type = "🟢 ALTAMENTE REGULAR"
        elif cv < 0.35:
            regularity_score = 80
            pattern_type = "🟢 REGULAR"
        elif cv < 0.65:
            regularity_score = 60
            pattern_type = "🟡 SEMI-REGULAR"
        elif cv < 1.0:
            regularity_score = 40
            pattern_type = "🟠 IRREGULAR"
        else:
            regularity_score = 20
            pattern_type = "🔴 ALTAMENTE IRREGULAR"
        
        return {
            'cv': cv,
            'score': regularity_score,
            'type': pattern_type,
            'regularity_score': regularity_score
        }
    
    def _compute_periodicity(self, intervals):
        """Cálculo CORE de periodicidade - usado por ambos os métodos"""
        if len(intervals) < 10:
            return {
                'has_strong_periodicity': False,
                'has_moderate_periodicity': False,
                'dominant_period_hours': None,
                'periods': []
            }
        
        try:
            # NORMALIZAÇÃO (crucial para resultados consistentes)
            intervals_norm = (intervals - np.mean(intervals)) / np.std(intervals)
            
            # PADDING para potência de 2 (melhora a FFT)
            n_padded = 2**int(np.ceil(np.log2(len(intervals_norm))))
            intervals_padded = np.pad(intervals_norm, (0, n_padded - len(intervals_norm)), 'constant')
            
            # FFT
            fft_vals = fft(intervals_padded)
            freqs = fftfreq(n_padded, d=1)
            
            # Frequências positivas apenas
            positive_idx = freqs > 0
            freqs_pos = freqs[positive_idx]
            fft_mag = np.abs(fft_vals[positive_idx])
            
            # Threshold sofisticado (média + 2*std)
            threshold = np.mean(fft_mag) + 2 * np.std(fft_mag)
            peaks_idx = fft_mag > threshold
            
            dominant_periods = []
            dominant_period_hours = None
            
            if np.any(peaks_idx):
                dominant_freqs = freqs_pos[peaks_idx]
                dominant_periods = 1 / dominant_freqs
                dominant_periods = dominant_periods[dominant_periods < len(intervals)][:3]
                
                if len(dominant_periods) > 0:
                    dominant_period_hours = dominant_periods[0] * np.mean(intervals)
            
            # Determinar força da periodicidade
            if len(fft_mag) > 1:
                peak_power = fft_mag[peaks_idx].max() if np.any(peaks_idx) else 0
                mean_power = np.mean(fft_mag)
                strength_ratio = peak_power / mean_power if mean_power > 0 else 0
                has_strong = strength_ratio > 3.0
                has_moderate = 1.5 < strength_ratio <= 3.0
            else:
                has_strong = False
                has_moderate = False
            
            return {
                'has_strong_periodicity': has_strong,
                'has_moderate_periodicity': has_moderate,
                'dominant_period_hours': dominant_period_hours,
                'periods': list(dominant_periods) if len(dominant_periods) > 0 else []
            }
        except Exception as e:
            return {
                'has_strong_periodicity': False,
                'has_moderate_periodicity': False,
                'dominant_period_hours': None,
                'periods': []
            }
    
    def _compute_autocorrelation(self, intervals):
        """Cálculo CORE de autocorrelação - usado por ambos os métodos"""
        if len(intervals) < 5:
            return {
                'peaks': [],
                'has_autocorr': False,
                'max_autocorr': 0
            }
        
        try:
            # NORMALIZAÇÃO (crucial para resultados consistentes)
            intervals_norm = (intervals - np.mean(intervals)) / np.std(intervals)
            
            # Correlação usando signal.correlate
            autocorr = signal.correlate(intervals_norm, intervals_norm, mode='full')
            autocorr = autocorr[len(autocorr)//2:]
            autocorr = autocorr / autocorr[0]
            
            lags = np.arange(len(autocorr))
            threshold = 2 / np.sqrt(len(intervals))
            
            # Picos significativos
            significant_peaks = [(i, autocorr[i]) for i in range(1, min(len(autocorr), 20)) 
                               if autocorr[i] > threshold]
            
            # Calcular max_autocorr
            max_autocorr = max([abs(corr) for _, corr in significant_peaks]) if significant_peaks else 0
            
            return {
                'peaks': significant_peaks,
                'has_autocorr': len(significant_peaks) > 0,
                'max_autocorr': max_autocorr
            }
        except Exception as e:
            return {
                'peaks': [],
                'has_autocorr': False,
                'max_autocorr': 0
            }
    
    def _compute_predictability(self, intervals):
        """Cálculo CORE de previsibilidade - usado por ambos os métodos"""
        if len(intervals) < 5:
            return {
                'predictability_score': 0,
                'entropy': 1,
                'next_expected_hours': np.mean(intervals) if len(intervals) > 0 else 0
            }
        
        n_bins = min(10, len(intervals) // 3)
        hist, _ = np.histogram(intervals, bins=n_bins)
        probs = hist[hist > 0] / hist.sum()
        entropy = -np.sum(probs * np.log2(probs))
        max_entropy = np.log2(n_bins)
        norm_entropy = entropy / max_entropy if max_entropy > 0 else 1
        
        predictability_score = (1 - norm_entropy) * 100
        
        return {
            'predictability_score': predictability_score,
            'entropy': norm_entropy,
            'next_expected_hours': np.mean(intervals)
        }
    
    def _compute_markov_chains(self, intervals):
        """Cálculo CORE de cadeias de Markov - usado por ambos os métodos"""
        if len(intervals) < 5:
            return {'markov_score': 0, 'markov_predictability': 0}
        
        try:
            # Discretizar intervalos em estados
            bins = np.percentile(intervals, [0, 33, 67, 100])
            states = np.digitize(intervals, bins[1:-1])
            n_states = 3
            
            # Construir matriz de transição
            transition_matrix = np.zeros((n_states, n_states))
            for i in range(len(states) - 1):
                current = states[i]
                next_state = states[i + 1]
                transition_matrix[current, next_state] += 1
            
            # Normalizar
            row_sums = transition_matrix.sum(axis=1, keepdims=True)
            row_sums[row_sums == 0] = 1
            transition_matrix = transition_matrix / row_sums
            
            # Score baseado nas probabilidades máximas
            max_probs = transition_matrix.max(axis=1)
            markov_score = np.mean(max_probs) * 100
            
            return {
                'markov_score': markov_score,
                'markov_predictability': markov_score
            }
        except:
            return {'markov_score': 0, 'markov_predictability': 0}
    
    def _compute_randomness(self, intervals):
        """Cálculo CORE de aleatoriedade - usado por ambos os métodos"""
        if len(intervals) < 5:
            return {'overall_randomness_score': 50, 'randomness_score': 50}
        
        try:
            # Runs Test
            median = np.median(intervals)
            runs = np.diff(intervals > median).sum() + 1
            expected_runs = len(intervals) / 2
            runs_score = min(abs(runs - expected_runs) / expected_runs * 100, 100)
            
            overall_randomness = runs_score
            
            return {
                'overall_randomness_score': overall_randomness,
                'randomness_score': overall_randomness
            }
        except:
            return {'overall_randomness_score': 50, 'randomness_score': 50}
    
    def _compute_stability(self, intervals):
        """Cálculo CORE de estabilidade - usado por ambos os métodos"""
        if len(intervals) < 10:
            return {
                'is_stable': True,
                'drift_pct': 0,
                'p_value': 1.0,
                'stability_score': 50
            }
        
        try:
            mid = len(intervals) // 2
            first_half = intervals[:mid]
            second_half = intervals[mid:]
            
            _, p_value = stats.ttest_ind(first_half, second_half)
            
            is_stable = p_value > 0.05
            
            mean_diff = abs(np.mean(second_half) - np.mean(first_half))
            drift_pct = (mean_diff / np.mean(first_half)) * 100 if np.mean(first_half) > 0 else 0
            
            stability_score = min(p_value * 100, 100)
            
            return {
                'is_stable': is_stable,
                'drift_pct': drift_pct,
                'p_value': p_value,
                'stability_score': stability_score
            }
        except Exception as e:
            return {
                'is_stable': True,
                'drift_pct': 0,
                'p_value': 1.0,
                'stability_score': 50
            }
    
    # ============================================================
    # MÉTODOS COM INTERFACE (análise individual)
    # ============================================================
    
    def _analyze_basic_statistics(self, intervals):
        """Estatísticas básicas COM INTERFACE"""
        st.subheader("📊 1. Estatísticas de Intervalos")
        
        stats_dict = self._compute_basic_statistics(intervals)
        
        col1, col2, col3, col4, col5 = st.columns(5)
        col1.metric("⏱️ Média", f"{stats_dict['mean']:.1f}h")
        col2.metric("📊 Mediana", f"{stats_dict['median']:.1f}h")
        col3.metric("📈 Desvio", f"{stats_dict['std']:.1f}h")
        col4.metric("⚡ Mínimo", f"{stats_dict['min']:.1f}h")
        col5.metric("🐌 Máximo", f"{stats_dict['max']:.1f}h")
        
        return stats_dict
    
    def _analyze_regularity(self, intervals):
        """Análise de regularidade COM INTERFACE"""
        st.subheader("🎯 2. Regularidade e Aleatoriedade")
        
        result = self._compute_regularity(intervals)
        
        pattern_color = {
            "🟢 ALTAMENTE REGULAR": "green",
            "🟢 REGULAR": "lightgreen",
            "🟡 SEMI-REGULAR": "yellow",
            "🟠 IRREGULAR": "orange",
            "🔴 ALTAMENTE IRREGULAR": "red"
        }.get(result['type'], "gray")
        
        col1, col2 = st.columns([3, 1])
        
        with col1:
            st.markdown(f"**Classificação:** {result['type']}")
            st.write(f"**CV:** {result['cv']:.2%}")
            
            # Teste de Shapiro-Wilk para normalidade
            if len(intervals) >= 3:
                _, p_value = stats.shapiro(intervals)
                if p_value > 0.05:
                    st.info("📊 **Normalidade:** Distribuição aproximadamente normal")
                else:
                    st.warning("📊 **Normalidade:** Distribuição não-normal")
        
        with col2:
            fig = go.Figure(go.Indicator(
                mode="gauge+number",
                value=result['regularity_score'],
                title={'text': "Regularidade"},
                gauge={
                    'axis': {'range': [0, 100]},
                    'bar': {'color': pattern_color},
                    'steps': [
                        {'range': [0, 40], 'color': "lightgray"},
                        {'range': [40, 70], 'color': "lightyellow"},
                        {'range': [70, 100], 'color': "lightgreen"}
                    ]
                }
            ))
            fig.update_layout(height=250)
            st.plotly_chart(fig, use_container_width=True, key='reg_gauge')
        
        return result
    
    def _analyze_periodicity(self, intervals):
        """Análise de periodicidade COM INTERFACE"""
        st.subheader("🔍 3. Periodicidade (FFT)")
        
        result = self._compute_periodicity(intervals)
        
        if len(intervals) < 10:
            st.info("📊 Mínimo de 10 intervalos necessários")
            return result
        
        if len(result.get('periods', [])) > 0:
            st.success("🎯 **Periodicidades Detectadas:**")
            for period in result['periods']:
                est_time = period * np.mean(intervals)
                time_str = f"{est_time:.1f}h" if est_time < 24 else f"{est_time/24:.1f} dias"
                st.write(f"• Período: **{period:.1f}** ocorrências (~{time_str})")
        else:
            st.info("📊 Nenhuma periodicidade forte detectada")
        
        # Gráfico FFT
        try:
            intervals_norm = (intervals - np.mean(intervals)) / np.std(intervals)
            n_padded = 2**int(np.ceil(np.log2(len(intervals_norm))))
            intervals_padded = np.pad(intervals_norm, (0, n_padded - len(intervals_norm)), 'constant')
            
            fft_vals = fft(intervals_padded)
            freqs = fftfreq(n_padded, d=1)
            
            positive_idx = freqs > 0
            freqs_pos = freqs[positive_idx]
            fft_mag = np.abs(fft_vals[positive_idx])
            
            fig = go.Figure()
            fig.add_trace(go.Scatter(
                x=1/freqs_pos[:len(freqs_pos)//4],
                y=fft_mag[:len(freqs_pos)//4],
                mode='lines',
                fill='tozeroy'
            ))
            fig.update_layout(
                title="Espectro de Frequência",
                xaxis_title="Período",
                yaxis_title="Magnitude",
                height=300,
                xaxis_type="log"
            )
            st.plotly_chart(fig, use_container_width=True, key='fft')
        except:
            pass
        
        return result
    
    def _analyze_autocorrelation(self, intervals):
        """Análise de autocorrelação COM INTERFACE"""
        st.subheader("📈 4. Autocorrelação")
        
        result = self._compute_autocorrelation(intervals)
        
        if len(intervals) < 5:
            return result
        
        if result['has_autocorr']:
            st.success("✅ **Autocorrelação Significativa:**")
            for lag, corr in result['peaks'][:3]:
                st.write(f"• Lag {lag}: {corr:.2f}")
        else:
            st.info("📊 Sem autocorrelação significativa")
        
        # Gráfico
        try:
            intervals_norm = (intervals - np.mean(intervals)) / np.std(intervals)
            autocorr = signal.correlate(intervals_norm, intervals_norm, mode='full')
            autocorr = autocorr[len(autocorr)//2:]
            autocorr = autocorr / autocorr[0]
            
            lags = np.arange(len(autocorr))
            threshold = 2 / np.sqrt(len(intervals))
            
            fig = go.Figure()
            fig.add_trace(go.Scatter(
                x=lags[:min(30, len(lags))],
                y=autocorr[:min(30, len(autocorr))],
                mode='lines+markers'
            ))
            fig.add_hline(y=threshold, line_dash="dash", line_color="red")
            fig.add_hline(y=-threshold, line_dash="dash", line_color="red")
            fig.update_layout(title="Autocorrelação", height=300)
            st.plotly_chart(fig, use_container_width=True, key='autocorr')
        except:
            pass
        
        return result
    
    # ============================================================
    # MÉTODOS SILENCIOSOS (análise completa) - CHAMAM OS CORE!
    # ============================================================
    
    def _analyze_basic_statistics_silent(self, intervals):
        """✅ CORRIGIDO: Chama o método CORE"""
        return self._compute_basic_statistics(intervals)
    
    def _analyze_regularity_silent(self, intervals):
        """✅ CORRIGIDO: Chama o método CORE"""
        return self._compute_regularity(intervals)
    
    def _analyze_periodicity_silent(self, intervals):
        """✅ CORRIGIDO: Chama o método CORE"""
        return self._compute_periodicity(intervals)
    
    def _analyze_autocorrelation_silent(self, intervals):
        """✅ CORRIGIDO: Chama o método CORE"""
        return self._compute_autocorrelation(intervals)
    
    def _calculate_predictability_silent(self, intervals):
        """✅ CORRIGIDO: Chama o método CORE"""
        return self._compute_predictability(intervals)
    
    def _analyze_markov_chains_silent(self, intervals):
        """✅ CORRIGIDO: Chama o método CORE"""
        return self._compute_markov_chains(intervals)
    
    def _advanced_randomness_tests_silent(self, intervals):
        """✅ CORRIGIDO: Chama o método CORE"""
        return self._compute_randomness(intervals)
    
    def _analyze_stability_silent(self, intervals):
        """✅ CORRIGIDO: Chama o método CORE"""
        return self._compute_stability(intervals)
    
    # ============================================================
    # CÁLCULO DE SCORE FINAL (usado por ambos)
    # ============================================================
    
    def _calculate_final_score(self, results):
        """
        Calcula o score final de reincidência (0-100) usando 7 CRITÉRIOS ESSENCIAIS
        """
        scores = {
            # 1. REGULARIDADE (20 pontos)
            'regularity': results['regularity']['regularity_score'] * 0.20,
            
            # 2. PERIODICIDADE (20 pontos)
            'periodicity': (100 if results['periodicity']['has_strong_periodicity'] else 
                          (50 if results['periodicity'].get('has_moderate_periodicity', False) else 0)) * 0.20,
            
            # 3. PREVISIBILIDADE (15 pontos)
            'predictability': results['predictability']['predictability_score'] * 0.15,
            
            # 4. DETERMINISMO (15 pontos)
            'determinism': (100 - results['randomness']['overall_randomness_score']) * 0.15,
            
            # 5. AUTOCORRELAÇÃO (10 pontos)
            'autocorrelation': (results['autocorr']['max_autocorr'] * 100) * 0.10,
            
            # 6. ESTABILIDADE (10 pontos)
            'stability': results.get('stability', {}).get('stability_score', 50) * 0.10,
            
            # 7. MARKOV (10 pontos)
            'markov': results['markov']['markov_score'] * 0.10
        }
        
        final_score = sum(scores.values())
        
        # Classificação
        if final_score >= 70:
            classification = "🔴 REINCIDENTE CRÍTICO (P1)"
        elif final_score >= 50:
            classification = "🟠 PARCIALMENTE REINCIDENTE (P2)"
        elif final_score >= 30:
            classification = "🟡 PADRÃO DETECTÁVEL (P3)"
        else:
            classification = "🟢 NÃO REINCIDENTE (P4)"
        
        return round(final_score, 2), classification
    
    # ============================================================
    # MÉTODOS PÚBLICOS
    # ============================================================
    
    def analyze_silent(self):
        """Análise silenciosa para processamento em lote"""
        df = self._prepare_data()
        if df is None:
            return None
        
        intervals_hours = df['time_diff_hours'].dropna().values
        if len(intervals_hours) < 2:
            return None
        
        # ✅ TODOS CHAMAM OS MÉTODOS CORE AGORA!
        results = {}
        results['basic_stats'] = self._compute_basic_statistics(intervals_hours)
        results['regularity'] = self._compute_regularity(intervals_hours)
        results['periodicity'] = self._compute_periodicity(intervals_hours)
        results['autocorr'] = self._compute_autocorrelation(intervals_hours)
        results['predictability'] = self._compute_predictability(intervals_hours)
        results['markov'] = self._compute_markov_chains(intervals_hours)
        results['randomness'] = self._compute_randomness(intervals_hours)
        results['stability'] = self._compute_stability(intervals_hours)
        
        # Calcular score final
        final_score, classification = self._calculate_final_score(results)
        
        return {
            'short_ci': self.alert_id,
            'total_occurrences': len(df),
            'score': final_score,
            'classification': classification,
            'mean_interval_hours': results['basic_stats']['mean'],
            'median_interval_hours': results['basic_stats']['median'],
            'cv': results['basic_stats']['cv'],
            'regularity_score': results['regularity']['regularity_score'],
            'periodicity_detected': results['periodicity']['has_strong_periodicity'],
            'dominant_period_hours': results['periodicity'].get('dominant_period_hours'),
            'predictability_score': results['predictability']['predictability_score'],
            'next_occurrence_prediction_hours': results['predictability']['next_expected_hours']
=======
page_title=“Analisador de Alertas - Completo”,
page_icon=“🚨”,
layout=“wide”,
initial_sidebar_state=“expanded”
)

# ============================================================

# FUNÇÕES DE GERAÇÃO DE REGRAS CUSTOMIZADAS

# ============================================================

def identificar_padrao_dominante(results):
“””
Identifica o padrão DOMINANTE baseado em todos os scores

```
Returns:
    tuple: (tipo_padrao, confianca, detalhes)
"""
padroes_detectados = []

# 1. PERIODICIDADE FORTE (Intervalo fixo: 8 em 8h, 12 em 12h, etc)
if results['periodicity'].get('has_strong_periodicity', False):
    periodo_horas = results['periodicity'].get('dominant_period_hours')
    
    if periodo_horas:
        confianca = 90 if results['regularity']['regularity_score'] > 80 else 75
        
        # Classificar o tipo de período
        if periodo_horas < 1:
            subtipo = "MINUTOS"
            descricao = f"A cada {periodo_horas * 60:.0f} minutos"
        elif periodo_horas < 12:
            subtipo = "HORARIO_FIXO"
            descricao = f"A cada {periodo_horas:.1f} horas"
        elif 20 <= periodo_horas <= 28:
            subtipo = "DIARIO"
            descricao = "Aproximadamente 1x por dia"
        elif 160 <= periodo_horas <= 180:
            subtipo = "SEMANAL"
            descricao = "Aproximadamente 1x por semana"
        elif 330 <= periodo_horas <= 370:
            subtipo = "QUINZENAL"
            descricao = "Aproximadamente a cada 15 dias"
        else:
            subtipo = "PERIODICO_IRREGULAR"
            descricao = f"Período de {periodo_horas / 24:.1f} dias"
        
        padroes_detectados.append({
            'tipo': 'PERIODICO_FIXO',
            'subtipo': subtipo,
            'confianca': confianca,
            'score_relevancia': 95,
            'periodo_horas': periodo_horas,
            'descricao': descricao
        })

# 2. CONCENTRAÇÃO HORÁRIA (Sempre nos mesmos horários: 8h, 16h, 00h)
if results['temporal'].get('hourly_concentration', 0) > 60:
    peak_hours = results['temporal'].get('peak_hours', [])
    
    if peak_hours:
        confianca = 85 if len(peak_hours) <= 3 else 70
        
        padroes_detectados.append({
            'tipo': 'HORARIOS_FIXOS',
            'subtipo': 'INTRADIARIO',
            'confianca': confianca,
            'score_relevancia': 90,
            'horarios': peak_hours,
            'concentracao': results['temporal']['hourly_concentration'],
            'descricao': f"Concentrado nos horários: {', '.join([f'{h:02d}:00' for h in peak_hours])}"
        })

# 3. CONCENTRAÇÃO SEMANAL (Sempre nos mesmos dias da semana)
if results['temporal'].get('daily_concentration', 0) > 60:
    peak_days = results['temporal'].get('peak_days', [])
    
    if peak_days:
        confianca = 80
        dias_map = ['Segunda', 'Terça', 'Quarta', 'Quinta', 'Sexta', 'Sábado', 'Domingo']
        dias_nome = [dias_map[d] for d in peak_days]
        
        padroes_detectados.append({
            'tipo': 'DIAS_FIXOS',
            'subtipo': 'SEMANAL',
            'confianca': confianca,
            'score_relevancia': 85,
            'dias': peak_days,
            'concentracao': results['temporal']['daily_concentration'],
            'descricao': f"Concentrado nos dias: {', '.join(dias_nome)}"
        })

# 4. PADRÃO DE BURST/RAJADA
if results['bursts'].get('has_bursts', False):
    n_bursts = results['bursts'].get('n_bursts', 0)
    
    if n_bursts >= 2:
        confianca = 75
        
        padroes_detectados.append({
            'tipo': 'BURST',
            'subtipo': 'RAJADAS',
            'confianca': confianca,
            'score_relevancia': 70,
            'num_bursts': n_bursts,
            'descricao': f"Padrão de rajadas ({n_bursts} detectadas)"
        })

# 5. ALTA REGULARIDADE sem periodicidade clara
if (results['regularity']['regularity_score'] > 70 and 
    not results['periodicity'].get('has_strong_periodicity', False)):
    
    cv = results['regularity']['cv']
    confianca = 65
    
    padroes_detectados.append({
        'tipo': 'REGULAR_SEM_CICLO',
        'subtipo': 'ESTAVEL',
        'confianca': confianca,
        'score_relevancia': 60,
        'cv': cv,
        'descricao': f"Regular mas sem ciclo claro (CV={cv:.2%})"
    })

# 6. MARKOV (Dependência de estado anterior)
if results['markov'].get('markov_score', 0) > 60:
    markov_score = results['markov']['markov_score']
    confianca = 70
    
    padroes_detectados.append({
        'tipo': 'MARKOV',
        'subtipo': 'DEPENDENTE',
        'confianca': confianca,
        'score_relevancia': 55,
        'markov_score': markov_score,
        'descricao': f"Padrão markoviano (score={markov_score:.1f})"
    })

# 7. COMPORTAMENTO CONTEXTUAL (Fins de semana, feriados, horário comercial)
if results.get('contextual'):
    weekend_corr = results['contextual'].get('weekend_correlation', 0)
    holiday_corr = results['contextual'].get('holiday_correlation', 0)
    
    if weekend_corr > 0.3:
        confianca = 70
        padroes_detectados.append({
            'tipo': 'CONTEXTUAL',
            'subtipo': 'FINS_DE_SEMANA',
            'confianca': confianca,
            'score_relevancia': 65,
            'correlacao': weekend_corr,
            'descricao': f"Correlacionado com fins de semana ({weekend_corr:.0%})"
        })
    
    if holiday_corr > 0.2:
        confianca = 65
        padroes_detectados.append({
            'tipo': 'CONTEXTUAL',
            'subtipo': 'FERIADOS',
            'confianca': confianca,
            'score_relevancia': 60,
            'correlacao': holiday_corr,
            'descricao': f"Correlacionado com feriados ({holiday_corr:.0%})"
        })

# 8. SEM PADRÃO CLARO (comportamento aleatório)
if not padroes_detectados or results['randomness'].get('overall_randomness_score', 50) > 70:
    return {
        'tipo': 'SEM_PADRAO_CLARO',
        'subtipo': 'ALEATORIO',
        'confianca': 60,
        'score_relevancia': 0,
        'descricao': 'Comportamento aleatório ou sem padrão detectável'
    }, []

# Ordenar por relevância e confiança
padroes_detectados.sort(key=lambda x: (x['score_relevancia'], x['confianca']), reverse=True)

# Retornar padrão dominante + padrões secundários
padrao_principal = padroes_detectados[0] if padroes_detectados else None
padroes_secundarios = padroes_detectados[1:3] if len(padroes_detectados) > 1 else []

return padrao_principal, padroes_secundarios
```

def gerar_regra_customizada(results, df, intervals_hours):
“””
Gera regra customizada baseada no padrão identificado

```
Returns:
    dict: Regra com parâmetros específicos
"""
padrao_principal, padroes_secundarios = identificar_padrao_dominante(results)

if not padrao_principal:
    return gerar_regra_generica()

tipo = padrao_principal['tipo']

# REGRAS POR TIPO DE PADRÃO

if tipo == 'PERIODICO_FIXO':
    periodo = padrao_principal['periodo_horas']
    subtipo = padrao_principal['subtipo']
    
    # Calcular tolerância baseada na regularidade
    cv = results['regularity']['cv']
    if cv < 0.2:
        tolerancia_pct = 0.10  # 10% de tolerância para padrões muito regulares
    elif cv < 0.4:
        tolerancia_pct = 0.15
    else:
        tolerancia_pct = 0.25
    
    tolerancia = periodo * tolerancia_pct
    
    # Definir quantas ocorrências consecutivas
    if periodo < 4:  # Menos de 4 horas
        ocorrencias_minimas = 5  # 5 vezes consecutivas
        janela_analise_multiplicador = 6
    elif periodo < 12:
        ocorrencias_minimas = 4
        janela_analise_multiplicador = 5
    elif periodo < 48:
        ocorrencias_minimas = 3
        janela_analise_multiplicador = 4
    else:
        ocorrencias_minimas = 3
        janela_analise_multiplicador = 4
    
    janela_analise_horas = periodo * janela_analise_multiplicador
    
    return {
        'tipo': 'INTERVALO_FIXO',
        'subtipo': subtipo,
        'padrao_principal': padrao_principal,
        'padroes_secundarios': padroes_secundarios,
        'parametros': {
            'periodo_esperado_horas': round(periodo, 2),
            'tolerancia_horas': round(tolerancia, 2),
            'tolerancia_percentual': tolerancia_pct * 100,
            'ocorrencias_consecutivas_minimas': ocorrencias_minimas,
            'janela_analise_horas': round(janela_analise_horas, 2),
            'confianca_padrao': padrao_principal['confianca']
        },
        'criterio_reincidencia': {
            'descricao': f"Considerar REINCIDENTE se ocorrer {ocorrencias_minimas}+ vezes consecutivas",
            'condicao': f"Com intervalo de {periodo:.1f}h (±{tolerancia:.1f}h)",
            'janela': f"Analisando últimas {janela_analise_horas:.0f}h"
        },
        'implementacao': {
            'logica': f"""
            FOR cada novo alerta:
                ultimos_alertas = buscar_ultimos_alertas(janela={janela_analise_horas:.0f}h)
                
                IF len(ultimos_alertas) >= {ocorrencias_minimas}:
                    intervalos = calcular_intervalos(ultimos_alertas)
                    
                    contador_padrao = 0
                    FOR intervalo in intervalos:
                        IF {periodo - tolerancia:.1f} <= intervalo <= {periodo + tolerancia:.1f}:
                            contador_padrao += 1
                    
                    IF contador_padrao >= {ocorrencias_minimas - 1}:
                        MARCAR_COMO_REINCIDENTE()
                        GERAR_ALERTA_CRITICO()
            """
        }
    }

elif tipo == 'HORARIOS_FIXOS':
    horarios = padrao_principal['horarios']
    concentracao = padrao_principal['concentracao']
    
    # Tolerância em minutos
    tolerancia_minutos = 30 if concentracao > 80 else 45
    
    # Quantos dias consecutivos
    dias_consecutivos = 3 if concentracao > 75 else 4
    
    return {
        'tipo': 'HORARIOS_RECORRENTES',
        'subtipo': 'INTRADIARIO',
        'padrao_principal': padrao_principal,
        'padroes_secundarios': padroes_secundarios,
        'parametros': {
            'horarios_esperados': horarios,
            'tolerancia_minutos': tolerancia_minutos,
            'dias_consecutivos_minimo': dias_consecutivos,
            'concentracao_horaria': concentracao,
            'confianca_padrao': padrao_principal['confianca']
        },
        'criterio_reincidencia': {
            'descricao': f"Considerar REINCIDENTE se ocorrer {dias_consecutivos}+ dias consecutivos",
            'condicao': f"Nos horários: {', '.join([f'{h:02d}:00' for h in horarios])} (±{tolerancia_minutos}min)",
            'janela': f"Últimos {dias_consecutivos} dias"
        },
        'implementacao': {
            'logica': f"""
            FOR cada novo alerta:
                hora_alerta = extrair_hora(alerta)
                
                # Verificar se está em horário de pico
                em_horario_pico = FALSE
                FOR horario_esperado in {horarios}:
                    IF abs(hora_alerta - horario_esperado) <= {tolerancia_minutos / 60:.2f}:
                        em_horario_pico = TRUE
                        BREAK
                
                IF em_horario_pico:
                    ultimos_dias = buscar_ultimos_dias({dias_consecutivos})
                    
                    dias_com_padrao = 0
                    FOR dia in ultimos_dias:
                        IF dia_tem_alerta_em_horario_pico(dia):
                            dias_com_padrao += 1
                    
                    IF dias_com_padrao >= {dias_consecutivos}:
                        MARCAR_COMO_REINCIDENTE()
            """
        }
    }

elif tipo == 'DIAS_FIXOS':
    dias = padrao_principal['dias']
    concentracao = padrao_principal['concentracao']
    
    dias_map = {0: 'Segunda', 1: 'Terça', 2: 'Quarta', 3: 'Quinta', 
                4: 'Sexta', 5: 'Sábado', 6: 'Domingo'}
    dias_nome = [dias_map[d] for d in dias]
    
    semanas_consecutivas = 3 if concentracao > 75 else 4
    
    return {
        'tipo': 'DIAS_RECORRENTES',
        'subtipo': 'SEMANAL',
        'padrao_principal': padrao_principal,
        'padroes_secundarios': padroes_secundarios,
        'parametros': {
            'dias_esperados': dias,
            'dias_nome': dias_nome,
            'semanas_consecutivas_minimo': semanas_consecutivas,
            'concentracao_semanal': concentracao,
            'confianca_padrao': padrao_principal['confianca']
        },
        'criterio_reincidencia': {
            'descricao': f"Considerar REINCIDENTE se ocorrer {semanas_consecutivas}+ semanas consecutivas",
            'condicao': f"Nos dias: {', '.join(dias_nome)}",
            'janela': f"Últimas {semanas_consecutivas} semanas"
        },
        'implementacao': {
            'logica': f"""
            FOR cada novo alerta:
                dia_semana = extrair_dia_semana(alerta)
                
                IF dia_semana in {dias}:
                    ultimas_semanas = buscar_ultimas_semanas({semanas_consecutivas})
                    
                    semanas_com_padrao = 0
                    FOR semana in ultimas_semanas:
                        IF semana_tem_alerta_em_dias_pico(semana):
                            semanas_com_padrao += 1
                    
                    IF semanas_com_padrao >= {semanas_consecutivas}:
                        MARCAR_COMO_REINCIDENTE()
            """
        }
    }

elif tipo == 'BURST':
    n_bursts = padrao_principal['num_bursts']
    
    # Para bursts, usar intervalo curto
    media_intervalo = results['basic_stats']['mean']
    intervalo_burst = media_intervalo / 3  # Um terço do intervalo médio
    
    ocorrencias_minimas_burst = 5
    janela_horas = max(6, intervalo_burst * ocorrencias_minimas_burst * 1.5)
    
    return {
        'tipo': 'RAJADA',
        'subtipo': 'BURST',
        'padrao_principal': padrao_principal,
        'padroes_secundarios': padroes_secundarios,
        'parametros': {
            'intervalo_burst_horas': round(intervalo_burst, 2),
            'ocorrencias_minimas_burst': ocorrencias_minimas_burst,
            'janela_horas': round(janela_horas, 2),
            'num_bursts_historico': n_bursts,
            'confianca_padrao': padrao_principal['confianca']
        },
        'criterio_reincidencia': {
            'descricao': f"Considerar REINCIDENTE se {ocorrencias_minimas_burst}+ alertas em janela curta",
            'condicao': f"Intervalo entre alertas < {intervalo_burst:.1f}h",
            'janela': f"Janela de {janela_horas:.0f}h"
        },
        'implementacao': {
            'logica': f"""
            FOR cada novo alerta:
                ultimos_alertas = buscar_ultimos_alertas(janela={janela_horas:.0f}h)
                
                IF len(ultimos_alertas) >= {ocorrencias_minimas_burst}:
                    intervalos = calcular_intervalos(ultimos_alertas)
                    
                    em_burst = TRUE
                    FOR intervalo in intervalos:
                        IF intervalo > {intervalo_burst:.1f}:
                            em_burst = FALSE
                            BREAK
                    
                    IF em_burst:
                        MARCAR_COMO_REINCIDENTE()
                        PRIORIDADE_MAXIMA()
            """
        }
    }

elif tipo == 'REGULAR_SEM_CICLO':
    cv = padrao_principal['cv']
    
    # Padrão regular mas sem ciclo claro - usar estatísticas
    media = results['basic_stats']['mean']
    std = results['basic_stats']['std']
    
    intervalo_esperado_min = max(0.5, media - std)
    intervalo_esperado_max = media + std
    
    ocorrencias_minimas = 4
    janela = (intervalo_esperado_max * ocorrencias_minimas) * 1.5
    
    return {
        'tipo': 'ESTATISTICO',
        'subtipo': 'REGULAR_SEM_CICLO',
        'padrao_principal': padrao_principal,
        'padroes_secundarios': padroes_secundarios,
        'parametros': {
            'intervalo_medio_horas': round(media, 2),
            'desvio_padrao_horas': round(std, 2),
            'intervalo_min_horas': round(intervalo_esperado_min, 2),
            'intervalo_max_horas': round(intervalo_esperado_max, 2),
            'ocorrencias_consecutivas_minimas': ocorrencias_minimas,
            'janela_analise_horas': round(janela, 2),
            'cv': cv,
            'confianca_padrao': padrao_principal['confianca']
        },
        'criterio_reincidencia': {
            'descricao': f"Considerar REINCIDENTE se {ocorrencias_minimas}+ ocorrências regulares",
            'condicao': f"Com intervalo entre {intervalo_esperado_min:.1f}h e {intervalo_esperado_max:.1f}h",
            'janela': f"Últimas {janela:.0f}h"
        },
        'implementacao': {
            'logica': f"""
            FOR cada novo alerta:
                ultimos_alertas = buscar_ultimos_alertas(janela={janela:.0f}h)
                
                IF len(ultimos_alertas) >= {ocorrencias_minimas}:
                    intervalos = calcular_intervalos(ultimos_alertas)
                    
                    dentro_do_padrao = 0
                    FOR intervalo in intervalos:
                        IF {intervalo_esperado_min:.1f} <= intervalo <= {intervalo_esperado_max:.1f}:
                            dentro_do_padrao += 1
                    
                    IF dentro_do_padrao >= {ocorrencias_minimas - 1}:
                        MARCAR_COMO_REINCIDENTE()
            """
>>>>>>> 40d1c182
        }
    }

else:  # SEM_PADRAO_CLARO ou outros
    return gerar_regra_generica()
```

def gerar_regra_generica():
“”“Regra genérica quando não há padrão claro”””
return {
‘tipo’: ‘THRESHOLD_GENERICO’,
‘subtipo’: ‘SEM_PADRAO’,
‘padrao_principal’: {
‘tipo’: ‘SEM_PADRAO_CLARO’,
‘descricao’: ‘Sem padrão recorrente detectável’,
‘confianca’: 50
},
‘padroes_secundarios’: [],
‘parametros’: {
‘ocorrencias_janela’: 3,
‘janela_horas’: 24,
‘metodo’: ‘Threshold simples’
},
‘criterio_reincidencia’: {
‘descricao’: “Manter regra atual de threshold”,
‘condicao’: “3 ou mais alertas”,
‘janela’: “Janela de 24 horas”
},
‘implementacao’: {
‘logica’: “””
FOR cada novo alerta:
ultimos_24h = buscar_ultimos_alertas(janela=24h)

```
            IF len(ultimos_24h) >= 3:
                MARCAR_COMO_REINCIDENTE()
        """
    }
}
```

def calcular_efetividade_regra(df, regra, regra_atual={‘ocorrencias’: 3, ‘janela_horas’: 24}):
“””
Simula a efetividade da regra customizada vs regra atual

```
Returns:
    dict: Métricas de comparação
"""
if len(df) < 3:
    return {
        'regra_customizada': {'deteccoes': 0, 'taxa': 0},
        'regra_atual': {'deteccoes': 0, 'taxa': 0},
        'melhoria': 0
    }

df_sorted = df.sort_values('created_on').reset_index(drop=True)

# Simular regra ATUAL (3 em 24h)
deteccoes_atual = 0
for i in range(len(df_sorted)):
    janela_inicio = df_sorted.loc[i, 'created_on'] - timedelta(hours=regra_atual['janela_horas'])
    alertas_na_janela = df_sorted[
        (df_sorted['created_on'] >= janela_inicio) & 
        (df_sorted['created_on'] <= df_sorted.loc[i, 'created_on'])
    ]
    if len(alertas_na_janela) >= regra_atual['ocorrencias']:
        deteccoes_atual += 1

# Simular regra CUSTOMIZADA
deteccoes_custom = 0
tipo_regra = regra['tipo']
params = regra['parametros']

if tipo_regra == 'INTERVALO_FIXO':
    periodo = params['periodo_esperado_horas']
    tolerancia = params['tolerancia_horas']
    ocorrencias_min = params['ocorrencias_consecutivas_minimas']
    
<<<<<<< HEAD
    def analyze(self):
        """Análise completa COM INTERFACE"""
        st.header("🔄 Análise Avançada de Reincidência Temporal")
        
        df = self._prepare_data()
        if df is None:
            st.warning("⚠️ Dados insuficientes (mínimo 3 ocorrências).")
            return
        
        st.info(f"📊 Analisando **{len(df)}** ocorrências do Short CI: **{self.alert_id}**")
        
        intervals_hours = df['time_diff_hours'].dropna().values
        if len(intervals_hours) < 2:
            st.warning("⚠️ Intervalos insuficientes.")
            return
        
        # ✅ TODOS CHAMAM OS MÉTODOS CORE AGORA!
        results = {}
        results['basic_stats'] = self._analyze_basic_statistics(intervals_hours)
        results['regularity'] = self._analyze_regularity(intervals_hours)
        results['periodicity'] = self._analyze_periodicity(intervals_hours)
        results['autocorr'] = self._analyze_autocorrelation(intervals_hours)
        results['predictability'] = self._compute_predictability(intervals_hours)
        results['markov'] = self._compute_markov_chains(intervals_hours)
        results['randomness'] = self._compute_randomness(intervals_hours)
        results['stability'] = self._compute_stability(intervals_hours)
        
        # Classificação final
        self._final_classification(results, df, intervals_hours)
    
    def _final_classification(self, results, df, intervals):
        """Classificação final COM INTERFACE"""
        st.markdown("---")
        st.header("🎯 CLASSIFICAÇÃO FINAL DE REINCIDÊNCIA")
        
        final_score, classification = self._calculate_final_score(results)
        
        st.success(f"✅ **Score calculado:** {final_score:.2f}/100")
        st.info(f"🎯 **Classificação:** {classification}")
        
        # Resto da interface...
        col1, col2 = st.columns([2, 1])
        
        with col1:
            st.metric("Score de Reincidência", f"{final_score:.0f}/100")
        
        with col2:
            color = "red" if final_score >= 70 else "orange" if final_score >= 50 else "yellow" if final_score >= 30 else "green"
            fig = go.Figure(go.Indicator(
                mode="gauge+number",
                value=final_score,
                title={'text': "Score Final"},
                gauge={
                    'axis': {'range': [0, 100]},
                    'bar': {'color': color},
                    'steps': [
                        {'range': [0, 30], 'color': "lightgray"},
                        {'range': [30, 50], 'color': "lightyellow"},
                        {'range': [50, 70], 'color': "orange"},
                        {'range': [70, 100], 'color': "red"}
                    ]
                }
            ))
            fig.update_layout(height=300)
            st.plotly_chart(fig, use_container_width=True, key='final_gauge')


# ============================================================
# RESTO DO CÓDIGO (functions auxiliares, main, etc)
# Mantido igual ao original...
# ============================================================

def identify_alert_groups(alert_data, max_gap_hours=24, min_group_size=3, 
                         spike_threshold_multiplier=5):
    if len(alert_data) == 0:
        return alert_data, []
    
    alert_data = alert_data.sort_values('created_on').reset_index(drop=True)
    alert_data['time_diff_hours'] = alert_data['created_on'].diff().dt.total_seconds() / 3600
    alert_data['date'] = alert_data['created_on'].dt.date
    unique_dates = alert_data['date'].nunique()
=======
    for i in range(ocorrencias_min - 1, len(df_sorted)):
        ultimos = df_sorted.iloc[max(0, i - ocorrencias_min + 1):i + 1]
        intervalos = ultimos['created_on'].diff().dt.total_seconds() / 3600
        intervalos = intervalos.dropna()
        
        if len(intervalos) >= ocorrencias_min - 1:
            no_padrao = sum((periodo - tolerancia <= iv <= periodo + tolerancia) for iv in intervalos)
            if no_padrao >= ocorrencias_min - 1:
                deteccoes_custom += 1

elif tipo_regra == 'HORARIOS_RECORRENTES':
    horarios = params['horarios_esperados']
    tolerancia_h = params['tolerancia_minutos'] / 60
    dias_consecutivos = params['dias_consecutivos_minimo']
    
    for i in range(len(df_sorted)):
        hora_atual = df_sorted.loc[i, 'created_on'].hour + df_sorted.loc[i, 'created_on'].minute / 60
        
        # Verificar se está em horário de pico
        em_horario_pico = any(abs(hora_atual - h) <= tolerancia_h for h in horarios)
        
        if em_horario_pico:
            data_atual = df_sorted.loc[i, 'created_on'].date()
            datas_anteriores = [data_atual - timedelta(days=d) for d in range(1, dias_consecutivos)]
            
            dias_com_padrao = 1  # Dia atual
            for data in datas_anteriores:
                alertas_dia = df_sorted[df_sorted['created_on'].dt.date == data]
                if len(alertas_dia) > 0:
                    for _, alerta in alertas_dia.iterrows():
                        h = alerta['created_on'].hour + alerta['created_on'].minute / 60
                        if any(abs(h - hp) <= tolerancia_h for hp in horarios):
                            dias_com_padrao += 1
                            break
            
            if dias_com_padrao >= dias_consecutivos:
                deteccoes_custom += 1

elif tipo_regra == 'DIAS_RECORRENTES':
    dias_esperados = params['dias_esperados']
    semanas_min = params['semanas_consecutivas_minimo']
    
    for i in range(len(df_sorted)):
        dia_semana_atual = df_sorted.loc[i, 'created_on'].dayofweek
        
        if dia_semana_atual in dias_esperados:
            data_atual = df_sorted.loc[i, 'created_on']
            
            semanas_com_padrao = 1
            for semana_offset in range(1, semanas_min):
                data_semana_anterior = data_atual - timedelta(weeks=semana_offset)
                inicio_semana = data_semana_anterior - timedelta(days=3)
                fim_semana = data_semana_anterior + timedelta(days=3)
                
                alertas_semana = df_sorted[
                    (df_sorted['created_on'] >= inicio_semana) & 
                    (df_sorted['created_on'] <= fim_semana)
                ]
                
                if any(a.dayofweek in dias_esperados for a in alertas_semana['created_on']):
                    semanas_com_padrao += 1
            
            if semanas_com_padrao >= semanas_min:
                deteccoes_custom += 1

elif tipo_regra == 'RAJADA':
    janela_h = params['janela_horas']
    occ_min = params['ocorrencias_minimas_burst']
    
    for i in range(len(df_sorted)):
        janela_inicio = df_sorted.loc[i, 'created_on'] - timedelta(hours=janela_h)
        alertas_na_janela = df_sorted[
            (df_sorted['created_on'] >= janela_inicio) & 
            (df_sorted['created_on'] <= df_sorted.loc[i, 'created_on'])
        ]
        if len(alertas_na_janela) >= occ_min:
            deteccoes_custom += 1

else:  # THRESHOLD_GENERICO ou outros
    deteccoes_custom = deteccoes_atual

# Calcular taxas
taxa_atual = (deteccoes_atual / len(df_sorted)) * 100 if len(df_sorted) > 0 else 0
taxa_custom = (deteccoes_custom / len(df_sorted)) * 100 if len(df_sorted) > 0 else 0

melhoria = taxa_custom - taxa_atual

return {
    'regra_customizada': {
        'deteccoes': deteccoes_custom,
        'taxa': round(taxa_custom, 1)
    },
    'regra_atual': {
        'deteccoes': deteccoes_atual,
        'taxa': round(taxa_atual, 1)
    },
    'melhoria': round(melhoria, 1),
    'total_alertas': len(df_sorted)
}
```

# ============================================================

# FUNÇÕES AUXILIARES PARA MULTIPROCESSING

# ============================================================

def analyze_single_short_ci_recurrence(short_ci, df_original):
“”“Função auxiliar para análise de reincidência de um único short_ci (para multiprocessing)”””
try:
df_ci = df_original[df_original[‘short_ci’] == short_ci].copy()
df_ci[‘created_on’] = pd.to_datetime(df_ci[‘created_on’], errors=‘coerce’)
df_ci = df_ci.dropna(subset=[‘created_on’])
df_ci = df_ci.sort_values(‘created_on’)

```
    if len(df_ci) < 3:
        return {
            'short_ci': short_ci,
            'total_occurrences': len(df_ci),
            'score': 0,
            'classification': '⚪ DADOS INSUFICIENTES',
            'mean_interval_hours': None,
            'cv': None,
            'regularity_score': 0,
            'periodicity_detected': False,
            'predictability_score': 0
        }
    
    analyzer = AdvancedRecurrenceAnalyzer(df_ci, short_ci)
    return analyzer.analyze_silent()

except Exception as e:
    return {
        'short_ci': short_ci,
        'total_occurrences': 0,
        'score': 0,
        'classification': f'⚪ ERRO: {str(e)[:50]}',
        'mean_interval_hours': None,
        'cv': None,
        'regularity_score': 0,
        'periodicity_detected': False,
        'predictability_score': 0
    }
```

def analyze_chunk_recurrence(short_ci_list, df_original):
“”“Processa um chunk de short_ci para análise de reincidência”””
results = []
for short_ci in short_ci_list:
result = analyze_single_short_ci_recurrence(short_ci, df_original)
if result:
results.append(result)
return results

# ============================================================

# CLASSE DE ANÁLISE DE REINCIDÊNCIA

# ============================================================

class AdvancedRecurrenceAnalyzer:
“”“Analisador completo de padrões de reincidência”””

```
def __init__(self, df, alert_id):
    self.df = df.copy() if df is not None else None
    self.alert_id = alert_id
    self.cache = {}

def _prepare_data(self):
    """Preparação vetorizada dos dados"""
    if self.df is None or len(self.df) < 3:
        return None
    
    df = self.df.sort_values('created_on').copy()
    
    # Vetorizar operações
    df['timestamp'] = df['created_on'].astype('int64') // 10**9
    df['time_diff_seconds'] = df['timestamp'].diff()
    df['time_diff_hours'] = df['time_diff_seconds'] / 3600
    df['time_diff_days'] = df['time_diff_seconds'] / 86400
    
    # Componentes temporais
    dt = df['created_on'].dt
    if 'hour' not in df.columns:
        df['hour'] = dt.hour
    if 'day_of_week' not in df.columns:
        df['day_of_week'] = dt.dayofweek
    if 'day_of_month' not in df.columns:
        df['day_of_month'] = dt.day
    if 'week_of_year' not in df.columns:
        df['week_of_year'] = dt.isocalendar().week
    if 'month' not in df.columns:
        df['month'] = dt.month
    if 'day_name' not in df.columns:
        df['day_name'] = dt.day_name()
    if 'is_weekend' not in df.columns:
        df['is_weekend'] = df['day_of_week'].isin([5, 6])
    if 'is_business_hours' not in df.columns:
        df['is_business_hours'] = (df['hour'] >= 9) & (df['hour'] <= 17)
    
    return df

def analyze(self):
    """Método principal com interface Streamlit COMPLETA"""
    st.header("🔄 Análise Avançada de Reincidência Temporal")
    
    df = self._prepare_data()
    if df is None:
        st.warning("⚠️ Dados insuficientes (mínimo 3 ocorrências).")
        return
    
    st.info(f"📊 Analisando **{len(df)}** ocorrências do Short CI: **{self.alert_id}**")
    
    intervals_hours = df['time_diff_hours'].dropna().values
    if len(intervals_hours) < 2:
        st.warning("⚠️ Intervalos insuficientes.")
        return
    
    # Executar TODAS as análises
    results = {}
    results['basic_stats'] = self._analyze_basic_statistics(intervals_hours)
    results['regularity'] = self._analyze_regularity(intervals_hours)
    results['periodicity'] = self._analyze_periodicity(intervals_hours)
    results['autocorr'] = self._analyze_autocorrelation(intervals_hours)
    results['temporal'] = self._analyze_temporal_patterns(df)
    results['clusters'] = self._analyze_clusters(df, intervals_hours)
    results['bursts'] = self._detect_bursts(intervals_hours)
    results['seasonality'] = self._analyze_seasonality(df)
    results['changepoints'] = self._detect_changepoints(intervals_hours)
    results['anomalies'] = self._detect_anomalies(intervals_hours)
    results['predictability'] = self._calculate_predictability(intervals_hours)
    results['stability'] = self._analyze_stability(intervals_hours, df)
    results['contextual'] = self._analyze_contextual_dependencies(df)
    results['vulnerability'] = self._identify_vulnerability_windows(df, intervals_hours)
    results['maturity'] = self._analyze_pattern_maturity(df, intervals_hours)
    results['prediction_confidence'] = self._calculate_prediction_confidence(intervals_hours)
    results['markov'] = self._analyze_markov_chains(intervals_hours)
    results['randomness'] = self._advanced_randomness_tests(intervals_hours)
    
    # Classificação final COM REGRAS CUSTOMIZADAS
    self._final_classification(results, df, intervals_hours)

def analyze_silent(self):
    """Análise silenciosa para processamento em lote"""
    df = self._prepare_data()
    if df is None or len(df) < 3:
        return None
    
    intervals_hours = df['time_diff_hours'].dropna().values
    if len(intervals_hours) < 2:
        return None
    
    # Executar análises essenciais sem interface
    results = {}
    results['basic_stats'] = self._analyze_basic_statistics_silent(intervals_hours)
    results['regularity'] = self._analyze_regularity_silent(intervals_hours)
    results['periodicity'] = self._analyze_periodicity_silent(intervals_hours)
    results['autocorr'] = self._analyze_autocorrelation_silent(intervals_hours)
    results['predictability'] = self._calculate_predictability_silent(intervals_hours)
    results['markov'] = self._analyze_markov_chains_silent(intervals_hours)
    results['randomness'] = self._advanced_randomness_tests_silent(intervals_hours)
    results['stability'] = self._analyze_stability_silent(intervals_hours)
    results['temporal'] = self._analyze_temporal_patterns_silent(df)
    results['bursts'] = self._detect_bursts_silent(intervals_hours)
    results['contextual'] = self._analyze_contextual_dependencies_silent(df)
    
    # Calcular score final
    final_score, classification = self._calculate_final_score(results)
    
    return {
        'short_ci': self.alert_id,
        'total_occurrences': len(df),
        'score': final_score,
        'classification': classification,
        'mean_interval_hours': results['basic_stats']['mean'],
        'median_interval_hours': results['basic_stats']['median'],
        'cv': results['basic_stats']['cv'],
        'regularity_score': results['regularity']['regularity_score'],
        'periodicity_detected': results['periodicity']['has_strong_periodicity'],
        'dominant_period_hours': results['periodicity'].get('dominant_period_hours'),
        'predictability_score': results['predictability']['predictability_score'],
        'next_occurrence_prediction_hours': results['predictability']['next_expected_hours']
    }

# ============================================================
# ANÁLISES COM INTERFACE (versão completa)
# ============================================================

def _analyze_basic_statistics(self, intervals):
    """Estatísticas básicas"""
    st.subheader("📊 1. Estatísticas de Intervalos")
    
    stats_dict = {
        'mean': np.mean(intervals),
        'median': np.median(intervals),
        'std': np.std(intervals),
        'min': np.min(intervals),
        'max': np.max(intervals),
        'cv': np.std(intervals) / np.mean(intervals) if np.mean(intervals) > 0 else float('inf'),
        'q25': np.percentile(intervals, 25),
        'q75': np.percentile(intervals, 75),
        'iqr': np.percentile(intervals, 75) - np.percentile(intervals, 25)
    }
    
    col1, col2, col3, col4, col5 = st.columns(5)
    col1.metric("⏱️ Média", f"{stats_dict['mean']:.1f}h")
    col2.metric("📊 Mediana", f"{stats_dict['median']:.1f}h")
    col3.metric("📈 Desvio", f"{stats_dict['std']:.1f}h")
    col4.metric("⚡ Mínimo", f"{stats_dict['min']:.1f}h")
    col5.metric("🐌 Máximo", f"{stats_dict['max']:.1f}h")
    
    return stats_dict

def _analyze_regularity(self, intervals):
    """Análise de regularidade"""
    st.subheader("🎯 2. Regularidade")
    
    cv = np.std(intervals) / np.mean(intervals) if np.mean(intervals) > 0 else float('inf')
    
    if cv < 0.20:
        regularity_score = 95
        pattern_type = "🟢 ALTAMENTE REGULAR"
        pattern_color = "green"
    elif cv < 0.40:
        regularity_score = 80
        pattern_type = "🟢 REGULAR"
        pattern_color = "lightgreen"
    elif cv < 0.70:
        regularity_score = 60
        pattern_type = "🟡 SEMI-REGULAR"
        pattern_color = "yellow"
    elif cv < 1.20:
        regularity_score = 35
        pattern_type = "🟠 IRREGULAR"
        pattern_color = "orange"
    else:
        regularity_score = 15
        pattern_type = "🔴 MUITO IRREGULAR"
        pattern_color = "red"
    
    col1, col2 = st.columns([3, 1])
    
    with col1:
        st.markdown(f"**Classificação:** {pattern_type}")
        st.write(f"**CV:** {cv:.2%}")
        
        if len(intervals) >= 3:
            _, p_value = stats.shapiro(intervals)
            if p_value > 0.05:
                st.info("📊 Distribuição aproximadamente normal")
            else:
                st.warning("📊 Distribuição não-normal")
    
    with col2:
        fig = go.Figure(go.Indicator(
            mode="gauge+number",
            value=regularity_score,
            title={'text': "Regularidade"},
            gauge={
                'axis': {'range': [0, 100]},
                'bar': {'color': pattern_color},
                'steps': [
                    {'range': [0, 35], 'color': "lightgray"},
                    {'range': [35, 60], 'color': "lightyellow"},
                    {'range': [60, 100], 'color': "lightgreen"}
                ]
            }
        ))
        fig.update_layout(height=250)
        st.plotly_chart(fig, use_container_width=True, key='reg_gauge')
    
    return {'cv': cv, 'regularity_score': regularity_score, 'type': pattern_type}

def _analyze_periodicity(self, intervals):
    """Análise de periodicidade com FFT"""
    st.subheader("🔍 3. Periodicidade (FFT)")
    
    if len(intervals) < 10:
        st.info("📊 Mínimo de 10 intervalos necessários")
        return {'has_periodicity': False, 'has_strong_periodicity': False}
    
    intervals_norm = (intervals - np.mean(intervals)) / np.std(intervals)
    n_padded = 2**int(np.ceil(np.log2(len(intervals_norm))))
    intervals_padded = np.pad(intervals_norm, (0, n_padded - len(intervals_norm)), 'constant')
    
    fft_vals = fft(intervals_padded)
    freqs = fftfreq(n_padded, d=1)
    
    positive_idx = freqs > 0
    freqs_pos = freqs[positive_idx]
    fft_mag = np.abs(fft_vals[positive_idx])
    
    threshold = np.mean(fft_mag) + 2 * np.std(fft_mag)
    peaks_idx = fft_mag > threshold
    
    dominant_periods = []
    has_strong_periodicity = False
    dominant_period_hours = None
    
    if np.any(peaks_idx):
        dominant_freqs = freqs_pos[peaks_idx]
        dominant_periods = 1 / dominant_freqs
        dominant_periods = dominant_periods[dominant_periods < len(intervals)][:3]
        
        if len(dominant_periods) > 0:
            has_strong_periodicity = True
            dominant_period_hours = dominant_periods[0] * np.mean(intervals)
            
            st.success("🎯 **Periodicidades Detectadas:**")
            for period in dominant_periods:
                est_time = period * np.mean(intervals)
                time_str = f"{est_time:.1f}h" if est_time < 24 else f"{est_time/24:.1f} dias"
                st.write(f"• Período: **{period:.1f}** ocorrências (~{time_str})")
    else:
        st.info("📊 Nenhuma periodicidade forte detectada")
    
    fig = go.Figure()
    fig.add_trace(go.Scatter(
        x=1/freqs_pos[:len(freqs_pos)//4],
        y=fft_mag[:len(freqs_pos)//4],
        mode='lines',
        fill='tozeroy'
    ))
    fig.update_layout(
        title="Espectro de Frequência",
        xaxis_title="Período",
        yaxis_title="Magnitude",
        height=300,
        xaxis_type="log"
    )
    st.plotly_chart(fig, use_container_width=True, key='fft')
    
    return {
        'periods': dominant_periods,
        'has_periodicity': len(dominant_periods) > 0,
        'has_strong_periodicity': has_strong_periodicity,
        'dominant_period_hours': dominant_period_hours
    }

def _analyze_autocorrelation(self, intervals):
    """Análise de autocorrelação"""
    st.subheader("📈 4. Autocorrelação")
    
    if len(intervals) < 5:
        return {}
    
    intervals_norm = (intervals - np.mean(intervals)) / np.std(intervals)
    autocorr = signal.correlate(intervals_norm, intervals_norm, mode='full')
    autocorr = autocorr[len(autocorr)//2:]
    autocorr = autocorr / autocorr[0]
    
    lags = np.arange(len(autocorr))
    threshold = 2 / np.sqrt(len(intervals))
    
    significant_peaks = [(i, autocorr[i]) for i in range(1, min(len(autocorr), 20)) 
                       if autocorr[i] > threshold]
    
    if significant_peaks:
        st.success("✅ **Autocorrelação Significativa:**")
        for lag, corr in significant_peaks[:3]:
            st.write(f"• Lag {lag}: {corr:.2f}")
    else:
        st.info("📊 Sem autocorrelação significativa")
    
    fig = go.Figure()
    fig.add_trace(go.Scatter(
        x=lags[:min(30, len(lags))],
        y=autocorr[:min(30, len(autocorr))],
        mode='lines+markers'
    ))
    fig.add_hline(y=threshold, line_dash="dash", line_color="red")
    fig.add_hline(y=-threshold, line_dash="dash", line_color="red")
    fig.update_layout(title="Autocorrelação", height=300)
    st.plotly_chart(fig, use_container_width=True, key='autocorr')
    
    return {'peaks': significant_peaks, 'has_autocorr': len(significant_peaks) > 0}

def _analyze_temporal_patterns(self, df):
    """Análise de padrões temporais"""
    st.subheader("⏰ 5. Padrões Temporais")
    
    hourly = df.groupby('hour').size()
    hourly = hourly.reindex(range(24), fill_value=0)
    
    daily = df.groupby('day_of_week').size()
    daily = daily.reindex(range(7), fill_value=0)
    
    col1, col2 = st.columns(2)
    
    with col1:
        fig = go.Figure(go.Bar(
            x=list(range(24)),
            y=hourly.values,
            marker_color=['red' if v > hourly.mean() + hourly.std() else 'lightblue' 
                        for v in hourly.values]
        ))
        fig.update_layout(title="Por Hora", xaxis_title="Hora", height=250)
        st.plotly_chart(fig, use_container_width=True, key='hourly')
        
        peak_hours = hourly[hourly > hourly.mean() + hourly.std()].index.tolist()
        if peak_hours:
            st.success(f"🕐 **Picos:** {', '.join([f'{h:02d}:00' for h in peak_hours])}")
    
    with col2:
        days_map = ['Seg', 'Ter', 'Qua', 'Qui', 'Sex', 'Sáb', 'Dom']
        fig = go.Figure(go.Bar(
            x=days_map,
            y=daily.values,
            marker_color=['red' if v > daily.mean() + daily.std() else 'lightgreen' 
                        for v in daily.values]
        ))
        fig.update_layout(title="Por Dia", xaxis_title="Dia", height=250)
        st.plotly_chart(fig, use_container_width=True, key='daily')
        
        peak_days = daily[daily > daily.mean() + daily.std()].index.tolist()
        if peak_days:
            st.success(f"📅 **Picos:** {', '.join([days_map[d] for d in peak_days])}")
    
    hourly_pct = (hourly / hourly.sum() * 100) if hourly.sum() > 0 else pd.Series()
    daily_pct = (daily / daily.sum() * 100) if daily.sum() > 0 else pd.Series()
    
    hourly_conc = hourly_pct.nlargest(3).sum() if len(hourly_pct) > 0 else 0
    daily_conc = daily_pct.nlargest(3).sum() if len(daily_pct) > 0 else 0
    
    return {
        'hourly_concentration': hourly_conc,
        'daily_concentration': daily_conc,
        'peak_hours': peak_hours,
        'peak_days': peak_days
    }

def _analyze_clusters(self, df, intervals):
    """Detecção de clusters temporais"""
    st.subheader("🎯 6. Clusters Temporais")
    
    if len(df) < 10:
        st.info("Mínimo de 10 ocorrências necessário")
        return {}
    
    first_ts = df['timestamp'].min()
    time_features = ((df['timestamp'] - first_ts) / 3600).values.reshape(-1, 1)
    
    eps = np.median(intervals) * 2
    dbscan = DBSCAN(eps=eps, min_samples=3)
    clusters = dbscan.fit_predict(time_features)
    
    n_clusters = len(set(clusters)) - (1 if -1 in clusters else 0)
    n_noise = list(clusters).count(-1)
    
    col1, col2, col3 = st.columns(3)
    col1.metric("🎯 Clusters", n_clusters)
    col2.metric("📊 Em Clusters", len(clusters) - n_noise)
    col3.metric("🔴 Isolados", n_noise)
    
    if n_clusters > 0:
        st.success(f"✅ **{n_clusters} clusters** identificados")
    
    return {'n_clusters': n_clusters, 'n_noise': n_noise}

def _detect_bursts(self, intervals):
    """Detecção de bursts"""
    st.subheader("💥 7. Detecção de Bursts")
    
    burst_threshold = np.percentile(intervals, 25)
    
    is_burst = intervals < burst_threshold
    burst_changes = np.diff(np.concatenate(([False], is_burst, [False])))
    burst_starts = np.where(burst_changes == 1)[0]
    burst_ends = np.where(burst_changes == -1)[0]
    
    burst_sequences = [(start, end) for start, end in zip(burst_starts, burst_ends) 
                      if end - start >= 3]
    
    col1, col2 = st.columns(2)
    col1.metric("💥 Bursts", len(burst_sequences))
    
    if burst_sequences:
        avg_size = np.mean([end - start for start, end in burst_sequences])
        col2.metric("📊 Tamanho Médio", f"{avg_size:.1f}")
        st.warning(f"⚠️ **{len(burst_sequences)} bursts** detectados")
    else:
        st.success("✅ Sem padrão de rajadas")
    
    return {'n_bursts': len(burst_sequences), 'has_bursts': len(burst_sequences) > 0}

def _analyze_seasonality(self, df):
    """Análise de sazonalidade"""
    st.subheader("🌡️ 8. Sazonalidade")
    
    date_range = (df['created_on'].max() - df['created_on'].min()).days
    
    if date_range < 30:
        st.info("📊 Período curto para análise sazonal")
        return {}
    
    weekly = df.groupby('week_of_year').size()
    
    if len(weekly) >= 4:
        fig = go.Figure()
        fig.add_trace(go.Scatter(
            x=weekly.index,
            y=weekly.values,
            mode='lines+markers',
            fill='tozeroy'
        ))
        fig.update_layout(title="Evolução Semanal", height=250)
        st.plotly_chart(fig, use_container_width=True, key='weekly')
        
        if len(weekly) > 3:
            slope, _, _, p_value, _ = stats.linregress(weekly.index.values, weekly.values)
            if p_value < 0.05:
                if slope > 0:
                    st.warning("📈 **Tendência crescente**")
                    return {'trend': 'increasing', 'slope': slope}
                else:
                    st.success("📉 **Tendência decrescente**")
                    return {'trend': 'decreasing', 'slope': slope}
    
    return {'trend': 'stable'}

def _detect_changepoints(self, intervals):
    """Detecção de pontos de mudança"""
    st.subheader("🔀 9. Pontos de Mudança")
    
    if len(intervals) < 20:
        st.info("Mínimo de 20 intervalos necessário")
        return {}
    
    cumsum = np.cumsum(intervals - np.mean(intervals))
    
    window = 5
    changes = []
    for i in range(window, len(cumsum) - window):
        before = np.mean(intervals[max(0, i-window):i])
        after = np.mean(intervals[i:min(len(intervals), i+window)])
        if abs(before - after) > np.std(intervals):
            changes.append(i)
    
    filtered = []
    for cp in changes:
        if not filtered or cp - filtered[-1] > 5:
            filtered.append(cp)
    
    if filtered:
        st.warning(f"⚠️ **{len(filtered)} pontos de mudança** detectados")
        
        fig = go.Figure()
        fig.add_trace(go.Scatter(x=list(range(len(cumsum))), y=cumsum, mode='lines'))
        for cp in filtered:
            fig.add_vline(x=cp, line_dash="dash", line_color="red")
        fig.update_layout(title="CUSUM", height=250)
        st.plotly_chart(fig, use_container_width=True, key='cusum')
    else:
        st.success("✅ Comportamento estável")
    
    return {'changepoints': filtered, 'has_changes': len(filtered) > 0}

def _detect_anomalies(self, intervals):
    """Detecção de anomalias"""
    st.subheader("🚨 10. Detecção de Anomalias")
    
    z_scores = np.abs(stats.zscore(intervals))
    z_anomalies = np.sum(z_scores > 3)
    
    q1, q3 = np.percentile(intervals, [25, 75])
    iqr = q3 - q1
    lower = q1 - 1.5 * iqr
    upper = q3 + 1.5 * iqr
    iqr_anomalies = np.sum((intervals < lower) | (intervals > upper))
    
    iso_anomalies = 0
    if len(intervals) >= 10:
        iso_forest = IsolationForest(contamination=0.1, random_state=42)
        predictions = iso_forest.fit_predict(intervals.reshape(-1, 1))
        iso_anomalies = np.sum(predictions == -1)
    
    col1, col2, col3 = st.columns(3)
    col1.metric("Z-Score", f"{z_anomalies}")
    col2.metric("IQR", f"{iqr_anomalies}")
    col3.metric("Iso. Forest", f"{iso_anomalies}")
    
    total_anomalies = max(z_anomalies, iqr_anomalies, iso_anomalies)
    anomaly_rate = total_anomalies / len(intervals) * 100
    
    if anomaly_rate > 10:
        st.warning(f"⚠️ **{anomaly_rate:.1f}%** de anomalias")
    else:
        st.success("✅ Baixa taxa de anomalias")
    
    return {'anomaly_rate': anomaly_rate, 'total_anomalies': total_anomalies}

def _calculate_predictability(self, intervals):
    """Score de previsibilidade"""
    st.subheader("🔮 11. Previsibilidade")
    
    cv = np.std(intervals) / np.mean(intervals) if np.mean(intervals) > 0 else float('inf')
    
    if cv < 0.20:
        predictability = 95
    elif cv < 0.40:
        predictability = 80
    elif cv < 0.70:
        predictability = 55
    elif cv < 1.20:
        predictability = 30
    else:
        predictability = 10
    
    mean_interval = np.mean(intervals)
    
    col1, col2 = st.columns(2)
    col1.metric("Score", f"{predictability}%")
    col2.metric("Próxima Ocorrência", f"{mean_interval:.1f}h")
    
    if predictability > 70:
        st.success("✅ Altamente previsível")
    elif predictability > 50:
        st.info("📊 Moderadamente previsível")
    else:
        st.warning("⚠️ Pouco previsível")
    
    return {'predictability_score': predictability, 'next_expected_hours': mean_interval}

def _analyze_stability(self, intervals, df):
    """Análise de estabilidade"""
    st.subheader("📊 12. Estabilidade")
    
    if len(intervals) < 10:
        return {'is_stable': True, 'stability_score': 50}
    
    mid = len(intervals) // 2
    first_half = intervals[:mid]
    second_half = intervals[mid:]
    
    _, p_value = stats.ttest_ind(first_half, second_half)
    is_stable = p_value > 0.05
    
    mean_diff = abs(np.mean(second_half) - np.mean(first_half))
    drift_pct = (mean_diff / np.mean(first_half)) * 100 if np.mean(first_half) > 0 else 0
    
    stability_score = max(0, 100 - drift_pct)
    
    col1, col2 = st.columns(2)
    col1.metric("Score", f"{stability_score:.1f}%")
    col2.metric("Drift", f"{drift_pct:.1f}%")
    
    if is_stable and drift_pct < 20:
        st.success("✅ Padrão estável")
    elif drift_pct < 50:
        st.info("📊 Moderadamente estável")
    else:
        st.warning("⚠️ Padrão instável")
    
    return {'is_stable': is_stable, 'stability_score': stability_score, 'drift_pct': drift_pct}

def _analyze_contextual_dependencies(self, df):
    """Análise de dependências contextuais"""
    st.subheader("🌐 13. Dependências Contextuais")
    
    try:
        br_holidays = holidays.Brazil(years=df['created_on'].dt.year.unique())
        df['is_holiday'] = df['created_on'].dt.date.apply(lambda x: x in br_holidays)
    except:
        df['is_holiday'] = False
    
    business_days = df[~df['is_weekend'] & ~df['is_holiday']]
    weekend_days = df[df['is_weekend']]
    holiday_days = df[df['is_holiday']]
    
    col1, col2, col3 = st.columns(3)
    col1.metric("📊 Dias Úteis", f"{len(business_days)/len(df)*100:.1f}%")
    col2.metric("🎉 Fins de Semana", f"{len(weekend_days)/len(df)*100:.1f}%")
    col3.metric("🎊 Feriados", f"{len(holiday_days)/len(df)*100:.1f}%")
    
    if len(holiday_days) > 0:
        st.warning(f"⚠️ {len(holiday_days)} alertas em feriados")
    
    return {
        'holiday_correlation': len(holiday_days) / len(df) if len(df) > 0 else 0,
        'weekend_correlation': len(weekend_days) / len(df) if len(df) > 0 else 0
    }

def _identify_vulnerability_windows(self, df, intervals):
    """Janelas de vulnerabilidade"""
    st.subheader("🎯 14. Janelas de Vulnerabilidade")
    
    vulnerability_matrix = df.groupby(['day_of_week', 'hour']).size().reset_index(name='count')
    vulnerability_matrix['risk_score'] = (
        vulnerability_matrix['count'] / vulnerability_matrix['count'].max() * 100
    )
    
    top_windows = vulnerability_matrix.nlargest(5, 'risk_score')
>>>>>>> 40d1c182
    
    day_map = {0: 'Seg', 1: 'Ter', 2: 'Qua', 3: 'Qui', 4: 'Sex', 5: 'Sáb', 6: 'Dom'}
    
    st.write("**🔴 Top 5 Janelas Críticas:**")
    for idx, row in top_windows.iterrows():
        day = day_map[row['day_of_week']]
        hour = int(row['hour'])
        risk = row['risk_score']
        st.write(f"• **{day} {hour:02d}:00** - Score: {risk:.1f} ({row['count']} alertas)")
    
    return {'top_windows': top_windows.to_dict('records')}

def _analyze_pattern_maturity(self, df, intervals):
    """Maturidade do padrão"""
    st.subheader("📈 15. Maturidade do Padrão")
    
    n_periods = 4
    period_size = len(intervals) // n_periods
    
    if period_size < 2:
        st.info("Período insuficiente")
        return {}
    
    periods_stats = []
    for i in range(n_periods):
        start = i * period_size
        end = (i + 1) * period_size if i < n_periods - 1 else len(intervals)
        period_intervals = intervals[start:end]
        
        periods_stats.append({
            'period': i + 1,
            'mean': np.mean(period_intervals),
            'cv': np.std(period_intervals) / np.mean(period_intervals) if np.mean(period_intervals) > 0 else 0
        })
    
    periods_df = pd.DataFrame(periods_stats)
    
    fig = go.Figure()
    fig.add_trace(go.Scatter(
        x=periods_df['period'],
        y=periods_df['cv'],
        mode='lines+markers',
        name='CV',
        line=dict(color='red', width=3)
    ))
    fig.update_layout(
        title="Evolução da Variabilidade",
        xaxis_title="Período",
        yaxis_title="CV",
        height=300
    )
    st.plotly_chart(fig, use_container_width=True, key='maturity')
    
    slope = np.polyfit(periods_df['period'], periods_df['cv'], 1)[0]
    
    if slope < -0.05:
        st.success("✅ **Amadurecendo**: Variabilidade decrescente")
        maturity = "maturing"
    elif slope > 0.05:
        st.warning("⚠️ **Degradando**: Variabilidade crescente")
        maturity = "degrading"
    else:
        st.info("📊 **Estável**: Variabilidade constante")
        maturity = "stable"
    
    return {'maturity': maturity, 'slope': slope}

<<<<<<< HEAD
def classify_alert_pattern(alert_data, max_gap_hours=24, min_group_size=3, 
                          spike_threshold_multiplier=5):
    n = len(alert_data)
    if n == 0:
        return {
            'pattern': 'isolated',
            'reason': 'Sem ocorrências',
            'occurrences': 0,
            'num_groups': 0,
            'isolated_occurrences': 0,
            'grouped_occurrences': 0,
            'groups_info': [],
            'unique_days': 0
        }
=======
def _calculate_prediction_confidence(self, intervals):
    """Confiança da predição"""
    st.subheader("🎯 16. Confiança de Predição")
    
    if len(intervals) < 10:
        return {'confidence': 'low', 'score': 0}
    
    cv = np.std(intervals) / np.mean(intervals) if np.mean(intervals) > 0 else float('inf')
    n_samples = len(intervals)
    
    regularity_score = max(0, 100 - cv * 100)
    sample_score = min(100, (n_samples / 50) * 100)
    
    mid = len(intervals) // 2
    var1 = np.var(intervals[:mid])
    var2 = np.var(intervals[mid:])
    var_ratio = min(var1, var2) / max(var1, var2) if max(var1, var2) > 0 else 0
    stationarity_score = var_ratio * 100
    
    confidence_score = (regularity_score * 0.5 + sample_score * 0.3 + stationarity_score * 0.2)
    
    if confidence_score > 70:
        confidence = 'high'
    elif confidence_score > 40:
        confidence = 'medium'
    else:
        confidence = 'low'
    
    col1, col2 = st.columns(2)
    col1.metric("Confiança", confidence.upper())
    col2.metric("Score", f"{confidence_score:.1f}%")
    
    return {'confidence': confidence, 'score': confidence_score}

def _analyze_markov_chains(self, intervals):
    """Cadeias de Markov"""
    st.subheader("🔗 17. Cadeias de Markov")
>>>>>>> 40d1c182
    
    if len(intervals) < 20:
        st.info("Mínimo de 20 intervalos necessário")
        return {}
    
    q25, q50, q75 = np.percentile(intervals, [25, 50, 75])
    
    def interval_to_state(val):
        if val <= q25:
            return 'Muito Curto'
        elif val <= q50:
            return 'Curto'
        elif val <= q75:
            return 'Normal'
        else:
            return 'Longo'
    
    states = [interval_to_state(i) for i in intervals]
    state_labels = ['Muito Curto', 'Curto', 'Normal', 'Longo']
    
    n_states = len(state_labels)
    transition_matrix = np.zeros((n_states, n_states))
    state_to_idx = {state: idx for idx, state in enumerate(state_labels)}
    
    for i in range(len(states) - 1):
        from_state = state_to_idx[states[i]]
        to_state = state_to_idx[states[i + 1]]
        transition_matrix[from_state, to_state] += 1
    
    row_sums = transition_matrix.sum(axis=1, keepdims=True)
    row_sums[row_sums == 0] = 1
    transition_probs = transition_matrix / row_sums
    
    fig = go.Figure(data=go.Heatmap(
        z=transition_probs,
        x=state_labels,
        y=state_labels,
        text=np.round(transition_probs, 2),
        texttemplate='%{text:.2f}',
        textfont={"size": 12},
        colorscale='Blues'
    ))
    
    fig.update_layout(
        title="Matriz de Transição",
        xaxis_title="Estado Seguinte",
        yaxis_title="Estado Atual",
        height=400
    )
    st.plotly_chart(fig, use_container_width=True, key='markov_matrix')
    
    max_probs = transition_probs.max(axis=1)
    markov_score = np.mean(max_probs) * 100
    
    st.metric("Score Markoviano", f"{markov_score:.1f}%")
    
    if markov_score > 60:
        st.success("✅ Forte padrão markoviano")
    elif markov_score > 30:
        st.info("📊 Padrão moderado")
    else:
        st.warning("⚠️ Padrão fraco")
    
    return {'markov_score': markov_score}

def _advanced_randomness_tests(self, intervals):
    """Testes de aleatoriedade"""
    st.subheader("🎲 18. Testes de Aleatoriedade")
    
    if len(intervals) < 10:
        st.info("Mínimo de 10 intervalos necessário")
        return {}
    
    results = {}
    
    # Runs Test
    st.write("**1️⃣ Runs Test**")
    median = np.median(intervals)
    runs = np.diff(intervals > median).sum() + 1
    expected_runs = len(intervals) / 2
    
    col1, col2 = st.columns(2)
    col1.metric("Runs Observados", runs)
    col2.metric("Runs Esperados", f"{expected_runs:.1f}")
    
    # Permutation Entropy
    st.write("**2️⃣ Permutation Entropy**")
    
    def permutation_entropy(series, order=3):
        n = len(series)
        permutations = []
        
        for i in range(n - order + 1):
            pattern = series[i:i+order]
            sorted_idx = np.argsort(pattern)
            perm = tuple(sorted_idx)
            permutations.append(perm)
        
        perm_counts = Counter(permutations)
        probs = np.array(list(perm_counts.values())) / len(permutations)
        entropy = -np.sum(probs * np.log2(probs))
        max_entropy = np.log2(math.factorial(order))
        return entropy / max_entropy if max_entropy > 0 else 0
    
    if len(intervals) >= 10:
        perm_entropy = permutation_entropy(intervals)
        complexity = perm_entropy * 100
        
        col1, col2 = st.columns(2)
        col1.metric("Entropia", f"{perm_entropy:.3f}")
        col2.metric("Complexidade", f"{complexity:.1f}%")
        
        if complexity > 70:
            st.success("✅ Alta complexidade")
        else:
            st.warning("⚠️ Baixa complexidade")
    
    # Hurst Exponent
    st.write("**3️⃣ Hurst Exponent**")
    
    def hurst_exponent(series):
        n = len(series)
        if n < 20:
            return None
        
<<<<<<< HEAD
        pattern_info = classify_alert_pattern(df_alert, max_gap_hours, min_group_size, 
                                             spike_threshold_multiplier)
        
        df_alert['hour'] = df_alert['created_on'].dt.hour
        df_alert['day_of_week'] = df_alert['created_on'].dt.dayofweek
        df_alert['is_weekend'] = df_alert['day_of_week'].isin([5, 6])
        df_alert['is_business_hours'] = (df_alert['hour'] >= 9) & (df_alert['hour'] <= 17)
        df_alert = df_alert.sort_values('created_on')
        intervals_hours = df_alert['created_on'].diff().dt.total_seconds() / 3600
        intervals_hours = intervals_hours.dropna()
        
        period_days = (df_alert['created_on'].max() - df_alert['created_on'].min()).days + 1
        
        metrics = {
            'alert_id': alert_id,
            'pattern_type': pattern_info['pattern'],
            'pattern_reason': pattern_info['reason'],
            'total_ocorrencias': pattern_info['occurrences'],
            'num_grupos': pattern_info['num_groups'],
            'alertas_isolados': pattern_info['isolated_occurrences'],
            'alertas_agrupados': pattern_info['grouped_occurrences'],
            'pct_isolados': (pattern_info['isolated_occurrences'] / pattern_info['occurrences'] * 100) 
                           if pattern_info['occurrences'] > 0 else 0,
            'unique_days': pattern_info['unique_days'],
            'periodo_dias': period_days,
            'freq_dia': len(df_alert) / period_days if period_days > 0 else 0,
            'intervalo_medio_h': intervals_hours.mean() if len(intervals_hours) > 0 else None,
            'intervalo_mediano_h': intervals_hours.median() if len(intervals_hours) > 0 else None,
            'primeiro_alerta': df_alert['created_on'].min(),
            'ultimo_alerta': df_alert['created_on'].max()
        }
        return metrics
    except Exception:
        return None


def process_alert_chunk(alert_ids, df_original, max_gap_hours=24, min_group_size=3, 
                       spike_threshold_multiplier=5):
    return [metrics for alert_id in alert_ids 
            if (metrics := process_single_alert(alert_id, df_original, max_gap_hours, 
                                               min_group_size, spike_threshold_multiplier))]


class StreamlitAlertAnalyzer:
    def __init__(self):
        self.df_original = None
        self.df_all_alerts = None
        self.df = None
        self.dates = None
        self.alert_id = None
        self.max_gap_hours = 24
        self.min_group_size = 3
        self.spike_threshold_multiplier = 5

    def load_data(self, uploaded_file):
        try:
            df_raw = pd.read_csv(uploaded_file)
            st.success(f"✅ Arquivo carregado com {len(df_raw)} registros")
            if 'created_on' not in df_raw.columns or 'short_ci' not in df_raw.columns:
                st.error("❌ Colunas 'created_on' e 'short_ci' são obrigatórias!")
                return False
            df_raw['created_on'] = pd.to_datetime(df_raw['created_on'])
            df_raw = df_raw.dropna(subset=['created_on'])
            df_raw = df_raw.sort_values(['short_ci', 'created_on']).reset_index(drop=True)
            self.df_original = df_raw
            return True
        except Exception as e:
            st.error(f"❌ Erro ao carregar dados: {e}")
            return False

    def prepare_individual_analysis(self, alert_id):
        df_filtered = self.df_original[self.df_original['short_ci'] == alert_id].copy()
        if len(df_filtered) == 0:
            return False

        df_filtered['date'] = df_filtered['created_on'].dt.date
        df_filtered['hour'] = df_filtered['created_on'].dt.hour
        df_filtered['day_of_week'] = df_filtered['created_on'].dt.dayofweek
        df_filtered['day_name'] = df_filtered['created_on'].dt.day_name()
        df_filtered['is_weekend'] = df_filtered['day_of_week'].isin([5, 6])
        df_filtered['is_business_hours'] = (df_filtered['hour'] >= 9) & (df_filtered['hour'] <= 17)
        df_filtered['time_diff_hours'] = df_filtered['created_on'].diff().dt.total_seconds() / 3600

        df_filtered, groups_info = identify_alert_groups(
            df_filtered, 
            self.max_gap_hours, 
            self.min_group_size,
            self.spike_threshold_multiplier
        )

        self.df = df_filtered
        self.dates = df_filtered['created_on']
        self.alert_id = alert_id
        self.groups_info = groups_info
        return True

    def complete_analysis_all_short_ci(self, progress_bar=None):
        """Análise COMPLETA de todos os short_ci"""
        try:
            # 1. Análise global
            if progress_bar:
                progress_bar.progress(0.1, text="Executando análise global...")
=======
        lags = range(2, min(n//2, 20))
        tau = []
        
        for lag in lags:
            n_partitions = n // lag
            partitions = [series[i*lag:(i+1)*lag] for i in range(n_partitions)]
            
            rs_values = []
            for partition in partitions:
                if len(partition) == 0:
                    continue
                mean = np.mean(partition)
                cumsum = np.cumsum(partition - mean)
                R = np.max(cumsum) - np.min(cumsum)
                S = np.std(partition)
                if S > 0:
                    rs_values.append(R / S)
            
            if rs_values:
                tau.append(np.mean(rs_values))
        
        if len(tau) > 2:
            log_lags = np.log(list(lags[:len(tau)]))
            log_tau = np.log(tau)
            hurst = np.polyfit(log_lags, log_tau, 1)[0]
            return hurst
        return None
    
    if len(intervals) >= 20:
        hurst = hurst_exponent(intervals)
        
        if hurst is not None:
            st.metric("Hurst", f"{hurst:.3f}")
            
            if hurst < 0.45:
                st.info("📉 Anti-persistente")
            elif hurst > 0.55:
                st.warning("📈 Persistente")
            else:
                st.success("🎲 Random Walk")
            
            results['hurst'] = hurst
    
    # Score final
    st.markdown("---")
    randomness_score = 50  # Simplificado
    st.metric("Score de Aleatoriedade", f"{randomness_score:.0f}%")
    
    if randomness_score >= 60:
        st.success("✅ Comportamento aleatório")
    elif randomness_score >= 40:
        st.info("📊 Comportamento misto")
    else:
        st.warning("⚠️ Comportamento determinístico")
    
    results['overall_randomness_score'] = randomness_score
    return results

# ============================================================
# MÉTODOS SILENCIOSOS (para batch processing)
# ============================================================

def _analyze_basic_statistics_silent(self, intervals):
    return {
        'mean': np.mean(intervals),
        'median': np.median(intervals),
        'std': np.std(intervals),
        'cv': np.std(intervals) / np.mean(intervals) if np.mean(intervals) > 0 else float('inf')
    }

def _analyze_regularity_silent(self, intervals):
    cv = np.std(intervals) / np.mean(intervals) if np.mean(intervals) > 0 else float('inf')
    if cv < 0.20:
        regularity_score = 95
    elif cv < 0.40:
        regularity_score = 80
    elif cv < 0.70:
        regularity_score = 60
    elif cv < 1.20:
        regularity_score = 35
    else:
        regularity_score = 15
    return {'cv': cv, 'regularity_score': regularity_score}

def _analyze_periodicity_silent(self, intervals):
    if len(intervals) < 4:
        return {'has_strong_periodicity': False, 'has_moderate_periodicity': False, 'dominant_period_hours': None}
    try:
        N = len(intervals)
        yf = fft(intervals)
        xf = fftfreq(N, d=1)[:N//2]
        power = 2.0/N * np.abs(yf[:N//2])
        if len(power) > 1:
            peak_idx = np.argmax(power[1:]) + 1
            dominant_freq = xf[peak_idx]
            dominant_period = 1/dominant_freq if dominant_freq != 0 else None
            mean_interval = np.mean(intervals)
            dominant_period_hours = dominant_period * mean_interval if dominant_period else None
            peak_power = power[peak_idx]
            mean_power = np.mean(power)
            strength_ratio = peak_power / mean_power if mean_power > 0 else 0
            has_strong = strength_ratio > 3.0
            has_moderate = 1.5 < strength_ratio <= 3.0
            return {
                'has_strong_periodicity': has_strong,
                'has_moderate_periodicity': has_moderate,
                'dominant_period_hours': dominant_period_hours
            }
    except:
        pass
    return {'has_strong_periodicity': False, 'has_moderate_periodicity': False, 'dominant_period_hours': None}

def _analyze_autocorrelation_silent(self, intervals):
    if len(intervals) < 5:
        return {'max_autocorr': 0}
    try:
        max_lag = min(len(intervals) // 2, 20)
        autocorr_values = []
        for lag in range(1, max_lag + 1):
            if lag < len(intervals):
                corr = np.corrcoef(intervals[:-lag], intervals[lag:])[0, 1]
                if not np.isnan(corr):
                    autocorr_values.append(abs(corr))
        return {'max_autocorr': max(autocorr_values) if autocorr_values else 0}
    except:
        return {'max_autocorr': 0}

def _calculate_predictability_silent(self, intervals):
    cv = np.std(intervals) / np.mean(intervals) if np.mean(intervals) > 0 else float('inf')
    if cv < 0.20:
        predictability = 95
    elif cv < 0.40:
        predictability = 80
    elif cv < 0.70:
        predictability = 55
    elif cv < 1.20:
        predictability = 30
    else:
        predictability = 10
    mean_interval = np.mean(intervals)
    return {'predictability_score': predictability, 'next_expected_hours': mean_interval}

def _analyze_markov_chains_silent(self, intervals):
    if len(intervals) < 5:
        return {'markov_score': 0}
    try:
        bins = np.percentile(intervals, [0, 33, 67, 100])
        states = np.digitize(intervals, bins[1:-1])
        n_states = 3
        transition_matrix = np.zeros((n_states, n_states))
        for i in range(len(states) - 1):
            current = states[i]
            next_state = states[i + 1]
            transition_matrix[current, next_state] += 1
        row_sums = transition_matrix.sum(axis=1, keepdims=True)
        row_sums[row_sums == 0] = 1
        transition_matrix = transition_matrix / row_sums
        max_probs = transition_matrix.max(axis=1)
        markov_score = np.mean(max_probs) * 100
        return {'markov_score': markov_score}
    except:
        return {'markov_score': 0}

def _advanced_randomness_tests_silent(self, intervals):
    if len(intervals) < 5:
        return {'overall_randomness_score': 50}
    try:
        median = np.median(intervals)
        runs = np.diff(intervals > median).sum() + 1
        expected_runs = len(intervals) / 2
        runs_score = min(abs(runs - expected_runs) / expected_runs * 100, 100)
        overall_randomness = runs_score
        return {'overall_randomness_score': overall_randomness}
    except:
        return {'overall_randomness_score': 50}

def _analyze_stability_silent(self, intervals):
    if len(intervals) < 10:
        return {'is_stable': True, 'stability_score': 50}
    try:
        mid = len(intervals) // 2
        first_half = intervals[:mid]
        second_half = intervals[mid:]
        _, p_value = stats.ttest_ind(first_half, second_half)
        is_stable = p_value > 0.05
        mean_diff = abs(np.mean(second_half) - np.mean(first_half))
        drift_pct = (mean_diff / np.mean(first_half)) * 100 if np.mean(first_half) > 0 else 0
        stability_score = max(0, 100 - drift_pct)
        return {'is_stable': is_stable, 'stability_score': stability_score}
    except:
        return {'is_stable': True, 'stability_score': 50}

def _analyze_temporal_patterns_silent(self, df):
    hourly = df.groupby('hour').size()
    daily = df.groupby('day_of_week').size()
    
    hourly_pct = (hourly / hourly.sum() * 100) if hourly.sum() > 0 else pd.Series()
    daily_pct = (daily / daily.sum() * 100) if daily.sum() > 0 else pd.Series()
    
    hourly_conc = hourly_pct.nlargest(3).sum() if len(hourly_pct) > 0 else 0
    daily_conc = daily_pct.nlargest(3).sum() if len(daily_pct) > 0 else 0
    
    peak_hours = hourly[hourly > hourly.mean() + hourly.std()].index.tolist() if len(hourly) > 0 else []
    peak_days = daily[daily > daily.mean() + daily.std()].index.tolist() if len(daily) > 0 else []
    
    return {
        'hourly_concentration': hourly_conc,
        'daily_concentration': daily_conc,
        'peak_hours': peak_hours,
        'peak_days': peak_days
    }

def _detect_bursts_silent(self, intervals):
    if len(intervals) < 5:
        return {'n_bursts': 0, 'has_bursts': False}
    
    burst_threshold = np.percentile(intervals, 25)
    is_burst = intervals < burst_threshold
    burst_changes = np.diff(np.concatenate(([False], is_burst, [False])))
    burst_starts = np.where(burst_changes == 1)[0]
    burst_ends = np.where(burst_changes == -1)[0]
    
    burst_sequences = [(start, end) for start, end in zip(burst_starts, burst_ends) 
                      if end - start >= 3]
    
    return {'n_bursts': len(burst_sequences), 'has_bursts': len(burst_sequences) > 0}

def _analyze_contextual_dependencies_silent(self, df):
    try:
        br_holidays = holidays.Brazil(years=df['created_on'].dt.year.unique())
        df['is_holiday'] = df['created_on'].dt.date.apply(lambda x: x in br_holidays)
    except:
        df['is_holiday'] = False
    
    weekend_days = df[df['is_weekend']]
    holiday_days = df[df['is_holiday']]
    
    return {
        'holiday_correlation': len(holiday_days) / len(df) if len(df) > 0 else 0,
        'weekend_correlation': len(weekend_days) / len(df) if len(df) > 0 else 0
    }

# ============================================================
# CLASSIFICAÇÃO FINAL COM REGRAS CUSTOMIZADAS
# ============================================================

def _calculate_final_score(self, results):
    """Calcula score final - CRITÉRIOS REVISADOS"""
    scores = {
        'regularity': results['regularity']['regularity_score'] * 0.25,
        'periodicity': (
            100 if results['periodicity']['has_strong_periodicity'] else
            50 if results['periodicity'].get('has_moderate_periodicity', False) else
            0
        ) * 0.25,
        'predictability': results['predictability']['predictability_score'] * 0.20,
        'determinism': (100 - results['randomness']['overall_randomness_score']) * 0.15,
        'autocorrelation': (results['autocorr']['max_autocorr'] * 100) * 0.10,
        'stability': results.get('stability', {}).get('stability_score', 50) * 0.05
    }
    
    final_score = sum(scores.values())
    
    # Thresholds REVISADOS (mais rigorosos)
    if final_score >= 75:
        classification = "🔴 REINCIDENTE CRÍTICO (P1)"
    elif final_score >= 55:
        classification = "🟠 PARCIALMENTE REINCIDENTE (P2)"
    elif final_score >= 35:
        classification = "🟡 PADRÃO DETECTÁVEL (P3)"
    else:
        classification = "🟢 NÃO REINCIDENTE (P4)"
    
    return round(final_score, 2), classification

def _final_classification(self, results, df, intervals):
    """Classificação final COM REGRAS CUSTOMIZADAS"""
    st.markdown("---")
    st.header("🎯 CLASSIFICAÇÃO FINAL")
    
    final_score, classification = self._calculate_final_score(results)
    
    if final_score >= 75:
        level = "CRÍTICO"
        color = "red"
        priority = "P1"
        recommendation = "**Ação Imediata:** Criar automação, runbook e investigar causa raiz"
    elif final_score >= 55:
        level = "ALTO"
        color = "orange"
        priority = "P2"
        recommendation = "**Ação Recomendada:** Monitorar evolução e considerar automação"
    elif final_score >= 35:
        level = "MÉDIO"
        color = "yellow"
        priority = "P3"
        recommendation = "**Ação Sugerida:** Documentar padrão e revisar thresholds"
    else:
        level = "BAIXO"
        color = "green"
        priority = "P4"
        recommendation = "**Ação:** Análise caso a caso"
    
    col1, col2 = st.columns([2, 1])
    
    with col1:
        st.markdown(f"### {classification}")
        st.markdown(f"**Nível:** {level} | **Prioridade:** {priority}")
        st.metric("Score de Reincidência", f"{final_score:.0f}/100")
        
        st.markdown("#### 📊 Breakdown")
        breakdown = {
            'Regularidade (25%)': results['regularity']['regularity_score'] * 0.25,
            'Periodicidade (25%)': (100 if results['periodicity'].get('has_strong_periodicity', False) else 0) * 0.25,
            'Previsibilidade (20%)': results['predictability']['predictability_score'] * 0.20,
            'Determinismo (15%)': (100 - results['randomness']['overall_randomness_score']) * 0.15,
            'Autocorrelação (10%)': (results['autocorr'].get('has_autocorr', False) * 100) * 0.10,
            'Estabilidade (5%)': results['stability'].get('stability_score', 50) * 0.05
        }
        
        for criterion, points in breakdown.items():
            st.write(f"• {criterion}: **{points:.1f} pts**")
        
        st.info(recommendation)
    
    with col2:
        fig = go.Figure(go.Indicator(
            mode="gauge+number",
            value=final_score,
            title={'text': "Score Final"},
            gauge={
                'axis': {'range': [0, 100]},
                'bar': {'color': color},
                'steps': [
                    {'range': [0, 35], 'color': "lightgray"},
                    {'range': [35, 55], 'color': "lightyellow"},
                    {'range': [55, 75], 'color': "orange"},
                    {'range': [75, 100], 'color': "red"}
                ]
            }
        ))
        fig.update_layout(height=300)
        st.plotly_chart(fig, use_container_width=True, key='final_gauge')
    
    # ============================================================
    # NOVA SEÇÃO: GERAÇÃO DE REGRAS CUSTOMIZADAS
    # ============================================================
    
    st.markdown("---")
    st.header("📋 REGRA CUSTOMIZADA SUGERIDA")
    
    # Gerar regra customizada
    regra = gerar_regra_customizada(results, df, intervals)
    
    # Mostrar padrão principal
    padrao_principal = regra['padrao_principal']
    st.success(f"**🎯 Padrão Detectado:** {padrao_principal['tipo']}")
    st.write(f"**Descrição:** {padrao_principal['descricao']}")
    st.write(f"**Confiança:** {padrao_principal['confianca']}%")
    
    # Padrões secundários
    padroes_secundarios = regra.get('padroes_secundarios', [])
    if padroes_secundarios:
        st.info("**📊 Padrões Secundários Detectados:**")
        for padrao in padroes_secundarios:
            st.write(f"• {padrao['tipo']}: {padrao['descricao']} (confiança: {padrao['confianca']}%)")
    
    # Parâmetros da regra
    st.markdown("---")
    st.subheader("⚙️ Parâmetros da Regra")
    
    col1, col2 = st.columns(2)
    
    with col1:
        st.markdown("**📋 Critério de Reincidência:**")
        criterio = regra['criterio_reincidencia']
        st.write(f"• {criterio['descricao']}")
        st.write(f"• {criterio['condicao']}")
        st.write(f"• Janela: {criterio['janela']}")
    
    with col2:
        st.markdown("**🔧 Parâmetros Técnicos:**")
        params = regra['parametros']
        for key, value in params.items():
            if isinstance(value, (int, float)):
                st.write(f"• {key}: **{value:.2f}**" if isinstance(value, float) else f"• {key}: **{value}**")
            else:
                st.write(f"• {key}: **{value}**")
    
    # Implementação
    st.markdown("---")
    st.subheader("💻 Lógica de Implementação")
    
    with st.expander("Ver pseudocódigo", expanded=False):
        st.code(regra['implementacao']['logica'], language='python')
    
    # Comparação com regra atual
    st.markdown("---")
    st.subheader("📊 Comparação: Regra Customizada vs. Regra Atual")
    
    efetividade = calcular_efetividade_regra(df, regra)
    
    col1, col2, col3 = st.columns(3)
    
    with col1:
        st.metric(
            "Regra Atual (3 em 24h)",
            f"{efetividade['regra_atual']['taxa']}%",
            f"{efetividade['regra_atual']['deteccoes']} detecções"
        )
    
    with col2:
        st.metric(
            "Regra Customizada",
            f"{efetividade['regra_customizada']['taxa']}%",
            f"{efetividade['regra_customizada']['deteccoes']} detecções"
        )
    
    with col3:
        delta = efetividade['melhoria']
        delta_color = "normal" if delta >= 0 else "inverse"
        st.metric(
            "Melhoria",
            f"{abs(delta):.1f}%",
            f"{'↑' if delta > 0 else '↓'} {abs(delta):.1f}%",
            delta_color=delta_color
        )
    
    if efetividade['melhoria'] > 10:
        st.success(f"✅ A regra customizada é **{efetividade['melhoria']:.1f}% mais efetiva** que a regra atual!")
    elif efetividade['melhoria'] > 0:
        st.info(f"📊 A regra customizada apresenta melhoria modesta de **{efetividade['melhoria']:.1f}%**")
    elif efetividade['melhoria'] < -10:
        st.warning(f"⚠️ A regra atual parece mais adequada (diferença: {abs(efetividade['melhoria']):.1f}%)")
    else:
        st.info("📊 Ambas as regras têm efetividade similar")
    
    # Predição se score alto
    if final_score >= 55:
        st.markdown("---")
        st.subheader("🔮 Predição")
        
        last_alert = df['created_on'].max()
        mean_interval = np.mean(intervals)
        std_interval = np.std(intervals)
        
        pred_time = last_alert + pd.Timedelta(hours=mean_interval)
        conf_interval = 1.96 * std_interval
        
        col1, col2, col3 = st.columns(3)
        col1.metric("Próxima Ocorrência", pred_time.strftime('%d/%m %H:%M'))
        col2.metric("Intervalo", f"{mean_interval:.1f}h")
        col3.metric("Confiança (95%)", f"± {conf_interval:.1f}h")
    
    # Exportar
    st.markdown("---")
    export_data = {
        'short_ci': self.alert_id,
        'timestamp': datetime.now().strftime('%Y-%m-%d %H:%M:%S'),
        'score': final_score,
        'classificacao': classification,
        'nivel': level,
        'prioridade': priority,
        'cv': results['basic_stats']['cv'],
        'regularidade': results['regularity']['regularity_score'],
        'periodicidade': results['periodicity'].get('has_strong_periodicity', False),
        'previsibilidade': results['predictability']['predictability_score'],
        'padrao_tipo': padrao_principal['tipo'],
        'padrao_descricao': padrao_principal['descricao'],
        'padrao_confianca': padrao_principal['confianca'],
        'regra_tipo': regra['tipo'],
        'regra_descricao': regra['criterio_reincidencia']['descricao']
    }
    
    export_df = pd.DataFrame([export_data])
    csv = export_df.to_csv(index=False)
    
    st.download_button(
        "⬇️ Exportar Relatório Completo",
        csv,
        f"reincidencia_{self.alert_id}_{datetime.now().strftime('%Y%m%d_%H%M')}.csv",
        "text/csv",
        use_container_width=True
    )
```

# ============================================================

# FUNÇÕES AUXILIARES DE AGRUPAMENTO

# ============================================================

def identify_alert_groups(alert_data, max_gap_hours=24, min_group_size=3, spike_threshold_multiplier=5):
“”“Identifica grupos de alertas contínuos”””
if len(alert_data) == 0:
return alert_data, []

```
alert_data = alert_data.sort_values('created_on').reset_index(drop=True)
alert_data['time_diff_hours'] = alert_data['created_on'].diff().dt.total_seconds() / 3600
alert_data['date'] = alert_data['created_on'].dt.date
unique_dates = alert_data['date'].nunique()

if unique_dates == 1:
    alert_data['group_id'] = -1
    alert_data['is_isolated'] = True
    return alert_data, []

alert_data['group_id'] = -1
current_group = 0
group_start_idx = 0

for i in range(len(alert_data)):
    if i == 0:
        continue
    
    gap = alert_data.loc[i, 'time_diff_hours']
    
    if gap > max_gap_hours:
        group_size = i - group_start_idx
        if group_size >= min_group_size:
            alert_data.loc[group_start_idx:i-1, 'group_id'] = current_group
            current_group += 1
        group_start_idx = i

group_size = len(alert_data) - group_start_idx
if group_size >= min_group_size:
    alert_data.loc[group_start_idx:, 'group_id'] = current_group

daily_counts = alert_data.groupby('date').size()
avg_daily = daily_counts.mean()
spike_threshold = avg_daily * spike_threshold_multiplier
spike_dates = daily_counts[daily_counts > spike_threshold].index

if len(spike_dates) > 0:
    alert_data.loc[alert_data['date'].isin(spike_dates), 'group_id'] = -1

alert_data['is_isolated'] = alert_data['group_id'] == -1

groups_info = []
for group_id in alert_data[alert_data['group_id'] >= 0]['group_id'].unique():
    group_data = alert_data[alert_data['group_id'] == group_id]
    groups_info.append({
        'group_id': int(group_id),
        'size': len(group_data),
        'start_time': group_data['created_on'].min(),
        'end_time': group_data['created_on'].max(),
        'duration_hours': (group_data['created_on'].max() - group_data['created_on'].min()).total_seconds() / 3600
    })

return alert_data, groups_info
```

def classify_alert_pattern(alert_data, max_gap_hours=24, min_group_size=3, spike_threshold_multiplier=5):
“”“Classifica padrão do alerta”””
n = len(alert_data)
if n == 0:
return {
‘pattern’: ‘isolated’,
‘reason’: ‘Sem ocorrências’,
‘occurrences’: 0,
‘num_groups’: 0,
‘isolated_occurrences’: 0,
‘grouped_occurrences’: 0,
‘groups_info’: [],
‘unique_days’: 0
}

```
unique_days = alert_data['created_on'].dt.date.nunique()

if unique_days == 1:
    return {
        'pattern': 'isolated',
        'reason': f'Todos em 1 dia',
        'occurrences': n,
        'num_groups': 0,
        'isolated_occurrences': n,
        'grouped_occurrences': 0,
        'groups_info': [],
        'unique_days': 1
    }

alert_data_processed, groups_info = identify_alert_groups(
    alert_data, max_gap_hours, min_group_size, spike_threshold_multiplier
)

num_groups = len(groups_info)
isolated_count = alert_data_processed['is_isolated'].sum()
grouped_count = n - isolated_count
isolated_pct = (isolated_count / n) * 100

if num_groups == 0:
    pattern = 'isolated'
    reason = f'Nenhum grupo'
elif isolated_pct > 70:
    pattern = 'isolated'
    reason = f'{isolated_pct:.0f}% isolados'
elif num_groups >= 2:
    pattern = 'continuous'
    reason = f'{num_groups} grupos'
else:
    pattern = 'isolated'
    reason = f'Inconsistente'

return {
    'pattern': pattern,
    'reason': reason,
    'occurrences': n,
    'num_groups': num_groups,
    'isolated_occurrences': int(isolated_count),
    'grouped_occurrences': int(grouped_count),
    'groups_info': groups_info,
    'unique_days': unique_days
}
```

def process_single_alert(alert_id, df_original, max_gap_hours=24, min_group_size=3, spike_threshold_multiplier=5):
“”“Processa um único alerta para análise global”””
try:
df_alert = df_original[df_original[‘short_ci’] == alert_id].copy()
if len(df_alert) < 1:
return None

```
    pattern_info = classify_alert_pattern(df_alert, max_gap_hours, min_group_size, spike_threshold_multiplier)
    
    df_alert['hour'] = df_alert['created_on'].dt.hour
    df_alert['day_of_week'] = df_alert['created_on'].dt.dayofweek
    df_alert['is_weekend'] = df_alert['day_of_week'].isin([5, 6])
    df_alert['is_business_hours'] = (df_alert['hour'] >= 9) & (df_alert['hour'] <= 17)
    df_alert = df_alert.sort_values('created_on')
    intervals_hours = df_alert['created_on'].diff().dt.total_seconds() / 3600
    intervals_hours = intervals_hours.dropna()
    
    period_days = (df_alert['created_on'].max() - df_alert['created_on'].min()).days + 1
    
    metrics = {
        'alert_id': alert_id,
        'pattern_type': pattern_info['pattern'],
        'pattern_reason': pattern_info['reason'],
        'total_ocorrencias': pattern_info['occurrences'],
        'num_grupos': pattern_info['num_groups'],
        'alertas_isolados': pattern_info['isolated_occurrences'],
        'alertas_agrupados': pattern_info['grouped_occurrences'],
        'pct_isolados': (pattern_info['isolated_occurrences'] / pattern_info['occurrences'] * 100) 
                       if pattern_info['occurrences'] > 0 else 0,
        'unique_days': pattern_info['unique_days'],
        'periodo_dias': period_days,
        'freq_dia': len(df_alert) / period_days if period_days > 0 else 0,
        'freq_semana': (len(df_alert) / period_days * 7) if period_days > 0 else 0,
        'freq_mes': (len(df_alert) / period_days * 30) if period_days > 0 else 0,
        'intervalo_medio_h': intervals_hours.mean() if len(intervals_hours) > 0 else None,
        'intervalo_mediano_h': intervals_hours.median() if len(intervals_hours) > 0 else None,
        'intervalo_std_h': intervals_hours.std() if len(intervals_hours) > 0 else None,
        'intervalo_min_h': intervals_hours.min() if len(intervals_hours) > 0 else None,
        'intervalo_max_h': intervals_hours.max() if len(intervals_hours) > 0 else None,
        'hora_pico': df_alert['hour'].mode().iloc[0] if len(df_alert['hour'].mode()) > 0 else 12,
        'pct_fins_semana': df_alert['is_weekend'].mean() * 100,
        'pct_horario_comercial': df_alert['is_business_hours'].mean() * 100,
        'variabilidade_intervalo': intervals_hours.std() / intervals_hours.mean() 
                                  if len(intervals_hours) > 0 and intervals_hours.mean() > 0 else 0,
        'primeiro_alerta': df_alert['created_on'].min(),
        'ultimo_alerta': df_alert['created_on'].max()
    }
    return metrics
except Exception:
    return None
```

def process_alert_chunk(alert_ids, df_original, max_gap_hours=24, min_group_size=3, spike_threshold_multiplier=5):
“”“Processa chunk de alertas”””
return [metrics for alert_id in alert_ids
if (metrics := process_single_alert(alert_id, df_original, max_gap_hours, min_group_size, spike_threshold_multiplier))]

# ============================================================

# CLASSE PRINCIPAL

# ============================================================

class StreamlitAlertAnalyzer:
def **init**(self):
self.df_original = None
self.df_all_alerts = None
self.df = None
self.dates = None
self.alert_id = None
self.max_gap_hours = 24
self.min_group_size = 3
self.spike_threshold_multiplier = 5
self.groups_info = []

```
def load_data(self, uploaded_file):
    """Carrega dados do CSV"""
    try:
        df_raw = pd.read_csv(uploaded_file)
        st.success(f"✅ Arquivo carregado: {len(df_raw)} registros")
        
        with st.expander("📋 Preview"):
            st.write(f"**Colunas:** {list(df_raw.columns)}")
            st.dataframe(df_raw.head())
        
        if 'created_on' not in df_raw.columns or 'short_ci' not in df_raw.columns:
            st.error("❌ Colunas obrigatórias: 'created_on' e 'short_ci'")
            return False
        
        df_raw['created_on'] = pd.to_datetime(df_raw['created_on'])
        df_raw = df_raw.dropna(subset=['created_on'])
        df_raw = df_raw.sort_values(['short_ci', 'created_on']).reset_index(drop=True)
        
        self.df_original = df_raw
        st.sidebar.write(f"**IDs:** {len(df_raw['short_ci'].unique())}")
        return True
    
    except Exception as e:
        st.error(f"❌ Erro: {e}")
        return False

def prepare_individual_analysis(self, alert_id):
    """Prepara análise individual"""
    df_filtered = self.df_original[self.df_original['short_ci'] == alert_id].copy()
    if len(df_filtered) == 0:
        return False

    df_filtered['date'] = df_filtered['created_on'].dt.date
    df_filtered['hour'] = df_filtered['created_on'].dt.hour
    df_filtered['day_of_week'] = df_filtered['created_on'].dt.dayofweek
    df_filtered['day_name'] = df_filtered['created_on'].dt.day_name()
    df_filtered['is_weekend'] = df_filtered['day_of_week'].isin([5, 6])
    df_filtered['is_business_hours'] = (df_filtered['hour'] >= 9) & (df_filtered['hour'] <= 17)
    df_filtered['time_diff_hours'] = df_filtered['created_on'].diff().dt.total_seconds() / 3600

    df_filtered, groups_info = identify_alert_groups(
        df_filtered, self.max_gap_hours, self.min_group_size, self.spike_threshold_multiplier
    )

    self.df = df_filtered
    self.dates = df_filtered['created_on']
    self.alert_id = alert_id
    self.groups_info = groups_info
    return True

def prepare_global_analysis(self, use_multiprocessing=True, max_gap_hours=24, 
                           min_group_size=3, spike_threshold_multiplier=5):
    """Prepara análise global COM MULTIPROCESSING"""
    st.header("🌍 Análise Global")
    
    self.df = self.df_original.copy()
    self.max_gap_hours = max_gap_hours
    self.min_group_size = min_group_size
    self.spike_threshold_multiplier = spike_threshold_multiplier
    
    unique_ids = self.df_original['short_ci'].unique()
    total_ids = len(unique_ids)
    st.info(f"📊 Processando {total_ids} Alert IDs...")
    
    alert_metrics = []
    
    if use_multiprocessing and total_ids > 10:
        n_processes = min(cpu_count(), total_ids, 8)
        st.write(f"🚀 Usando {n_processes} processos")
        
        chunk_size = max(1, total_ids // n_processes)
        id_chunks = [unique_ids[i:i + chunk_size] for i in range(0, total_ids, chunk_size)]
        
        progress_bar = st.progress(0)
        
        process_func = partial(
            process_alert_chunk,
            df_original=self.df_original,
            max_gap_hours=max_gap_hours,
            min_group_size=min_group_size,
            spike_threshold_multiplier=spike_threshold_multiplier
        )
        
        try:
            with Pool(processes=n_processes) as pool:
                results = pool.map(process_func, id_chunks)
                for result in results:
                    alert_metrics.extend(result)
            progress_bar.progress(1.0)
            st.success(f"✅ {len(alert_metrics)} processados")
        except Exception as e:
            st.error(f"❌ Erro: {e}")
            use_multiprocessing = False
            alert_metrics = []
    
    if not use_multiprocessing or len(alert_metrics) == 0:
        progress_bar = st.progress(0)
        for i, alert_id in enumerate(unique_ids):
            progress_bar.progress((i + 1) / total_ids)
            metrics = process_single_alert(
                alert_id, self.df_original, 
                max_gap_hours, min_group_size, spike_threshold_multiplier
            )
            if metrics:
                alert_metrics.append(metrics)
        progress_bar.empty()
    
    self.df_all_alerts = pd.DataFrame(alert_metrics)
    return len(self.df_all_alerts) > 0

def batch_analyze_all_short_ci_with_multiprocessing(self, progress_bar=None):
    """Análise de reincidência em lote COM MULTIPROCESSING"""
    try:
        if self.df_original is None or len(self.df_original) == 0:
            st.error("❌ Dados não carregados")
            return None
        
        short_ci_list = self.df_original['short_ci'].unique()
        total = len(short_ci_list)
        
        use_mp = total > 20
        
        if use_mp:
            n_processes = min(cpu_count(), total, 8)
            st.info(f"🚀 Usando {n_processes} processos para {total} alertas")
            
            chunk_size = max(1, total // n_processes)
            chunks = [short_ci_list[i:i + chunk_size] for i in range(0, total, chunk_size)]
            
            process_func = partial(analyze_chunk_recurrence, df_original=self.df_original)
            
            try:
                all_results = []
                with Pool(processes=n_processes) as pool:
                    for idx, chunk_results in enumerate(pool.imap(process_func, chunks)):
                        all_results.extend(chunk_results)
                        if progress_bar:
                            progress = (len(all_results) / total)
                            progress_bar.progress(progress, text=f"{len(all_results)}/{total}")
                
                return pd.DataFrame(all_results)
            
            except Exception as e:
                st.warning(f"⚠️ Erro: {e}. Modo sequencial...")
                use_mp = False
        
        if not use_mp:
            all_results = []
            for idx, short_ci in enumerate(short_ci_list):
                if progress_bar:
                    progress_bar.progress((idx + 1) / total, text=f"{idx + 1}/{total}")
                
                result = analyze_single_short_ci_recurrence(short_ci, self.df_original)
                if result:
                    all_results.append(result)
            
            return pd.DataFrame(all_results)
    
    except Exception as e:
        st.error(f"Erro: {e}")
        return None

def complete_analysis_all_short_ci(self, progress_bar=None):
    """Análise COMPLETA COM MULTIPROCESSING"""
    try:
        if self.df_original is None or len(self.df_original) == 0:
            st.error("❌ Dados não carregados")
            return None
        
        # 1. Análise global
        if progress_bar:
            progress_bar.progress(0.05, text="Análise global...")
        
        alert_ids = self.df_original['short_ci'].unique()
        
        use_mp_global = len(alert_ids) > 20
        
        if use_mp_global:
            n_processes = min(cpu_count(), len(alert_ids), 8)
            chunk_size = max(1, len(alert_ids) // n_processes)
            chunks = [alert_ids[i:i + chunk_size] for i in range(0, len(alert_ids), chunk_size)]
>>>>>>> 40d1c182
            
            process_func = partial(
                process_alert_chunk,
                df_original=self.df_original,
                max_gap_hours=self.max_gap_hours,
                min_group_size=self.min_group_size,
                spike_threshold_multiplier=self.spike_threshold_multiplier
            )
            
            results_global = []
            try:
                with Pool(processes=n_processes) as pool:
                    for chunk_result in pool.map(process_func, chunks):
                        results_global.extend(chunk_result)
            except:
                for alert_id in alert_ids:
                    metrics = process_single_alert(
                        alert_id, self.df_original,
                        self.max_gap_hours, self.min_group_size, self.spike_threshold_multiplier
                    )
                    if metrics:
                        results_global.append(metrics)
        else:
            results_global = []
            for alert_id in alert_ids:
                metrics = process_single_alert(
                    alert_id, self.df_original,
                    self.max_gap_hours, self.min_group_size, self.spike_threshold_multiplier
                )
                if metrics:
                    results_global.append(metrics)
<<<<<<< HEAD
            
            df_global = pd.DataFrame(results_global)
            
            # 2. Análise de reincidência
            if progress_bar:
                progress_bar.progress(0.3, text="Executando análise de reincidência...")
            
            all_results = []
            total = len(alert_ids)
            
            for idx, short_ci in enumerate(alert_ids):
                if progress_bar:
                    progress = 0.3 + (0.6 * (idx + 1) / total)
                    progress_bar.progress(progress, text=f"Analisando {idx + 1}/{total}: {short_ci}")
                
                df_ci = self.df_original[self.df_original['short_ci'] == short_ci].copy()
                df_ci['created_on'] = pd.to_datetime(df_ci['created_on'], errors='coerce')
                df_ci = df_ci.dropna(subset=['created_on'])
                df_ci = df_ci.sort_values('created_on')
                
                if len(df_ci) < 3:
                    all_results.append({
                        'short_ci': short_ci,
                        'reincidencia_score': 0,
                        'reincidencia_status': '⚪ DADOS INSUFICIENTES'
                    })
                    continue
                
                analyzer = AdvancedRecurrenceAnalyzer(df_ci, short_ci)
                result = analyzer.analyze_silent()
                
                if result:
                    all_results.append({
                        'short_ci': short_ci,
                        'reincidencia_score': result['score'],
                        'reincidencia_status': result['classification']
                    })
                else:
                    all_results.append({
                        'short_ci': short_ci,
                        'reincidencia_score': 0,
                        'reincidencia_status': '⚪ ERRO NA ANÁLISE'
                    })
            
            df_reincidencia = pd.DataFrame(all_results)
            
            # 3. Merge
            if progress_bar:
                progress_bar.progress(0.95, text="Consolidando...")
            
            df_global = df_global.rename(columns={'alert_id': 'short_ci'})
            df_consolidated = pd.merge(df_global, df_reincidencia, on='short_ci', how='outer')
            df_consolidated = df_consolidated.sort_values('reincidencia_score', ascending=False)
            
            if progress_bar:
                progress_bar.progress(1.0, text="Concluído!")
            
            return df_consolidated
        
        except Exception as e:
            st.error(f"Erro: {e}")
            return None


def main():
    st.title("🚨 Analisador de Alertas - ✅ SCORES CONSISTENTES!")
    st.success("✅ **CORREÇÃO APLICADA:** Análise individual e completa usam MESMOS métodos de cálculo!")
    
    st.sidebar.header("⚙️ Configurações")
    
    analysis_mode = st.sidebar.selectbox(
        "🎯 Modo de Análise",
        ["🔍 Análise Individual", "📊 Análise Completa"]
    )
    
    uploaded_file = st.sidebar.file_uploader("📁 Upload CSV", type=['csv'])
    
    if uploaded_file is not None:
        analyzer = StreamlitAlertAnalyzer()
        if analyzer.load_data(uploaded_file):
            if analysis_mode == "🔍 Análise Individual":
                alert_ids = analyzer.df_original['short_ci'].unique()
                selected_id = st.sidebar.selectbox("🎯 Selecione o Alert ID", alert_ids)
                
                if st.sidebar.button("🚀 Executar Análise", type="primary"):
                    if analyzer.prepare_individual_analysis(selected_id):
                        st.success(f"Analisando: {selected_id}")
                        
                        # Executar análise de reincidência
                        recurrence_analyzer = AdvancedRecurrenceAnalyzer(analyzer.df, selected_id)
                        recurrence_analyzer.analyze()
            
            elif analysis_mode == "📊 Análise Completa":
                if st.sidebar.button("🚀 Executar Análise Completa", type="primary"):
                    progress_bar = st.progress(0, text="Iniciando...")
                    df_results = analyzer.complete_analysis_all_short_ci(progress_bar)
                    progress_bar.empty()
                    
                    if df_results is not None:
                        st.success(f"✅ Análise concluída! {len(df_results)} alertas")
                        
                        # Mostrar resultados
                        st.dataframe(df_results[['short_ci', 'reincidencia_score', 'reincidencia_status']])
                        
                        # Download
                        csv = df_results.to_csv(index=False)
                        st.download_button(
                            "⬇️ Baixar Resultados",
                            csv,
                            f"analise_{datetime.now().strftime('%Y%m%d_%H%M')}.csv",
                            "text/csv"
                        )
    else:
        st.info("👆 Faça upload de um arquivo CSV")
        
        with st.expander("📖 O que foi corrigido?"):
            st.markdown("""
            ### 🐛 Problema Identificado:
            Os métodos de análise **individual** e **completa** tinham **implementações diferentes**:
            
            **Análise Individual:**
            - `_analyze_periodicity()` - Com normalização e padding
            - `_analyze_autocorrelation()` - Usando signal.correlate
            
            **Análise Completa:**
            - `_analyze_periodicity_silent()` - **SEM** normalização
            - `_analyze_autocorrelation_silent()` - Usando np.corrcoef em loops
            
            ### ✅ Solução Aplicada:
            Todos os métodos agora chamam **funções CORE únicas**:
            - `_compute_periodicity()` - Usada por ambos
            - `_compute_autocorrelation()` - Usada por ambos
            - `_compute_regularity()` - Usada por ambos
            - etc.
            
            ### 🎯 Resultado:
            **Score IDÊNTICO** em análise individual e completa! ✅
            """)

if __name__ == "__main__":
    main()
=======
        
        df_global = pd.DataFrame(results_global)
        df_global = df_global.rename(columns={'alert_id': 'short_ci'})
        
        if progress_bar:
            progress_bar.progress(0.20, text="Global concluída!")
        
        # 2. Análise de reincidência
        if progress_bar:
            progress_bar.progress(0.25, text="Análise de reincidência...")
        
        df_reincidencia = self.batch_analyze_all_short_ci_with_multiprocessing(progress_bar)
        
        if df_reincidencia is None or len(df_reincidencia) == 0:
            st.error("❌ Erro na reincidência")
            return None
        
        # 3. Merge
        if progress_bar:
            progress_bar.progress(0.95, text="Consolidando...")
        
        df_consolidated = pd.merge(
            df_global,
            df_reincidencia,
            on='short_ci',
            how='outer'
        )
        
        # Reordenar
        priority_columns = [
            'short_ci',
            'score',
            'classification',
            'pattern_type',
            'total_ocorrencias',
            'num_grupos',
            'alertas_isolados',
            'alertas_agrupados'
        ]
        
        other_columns = [col for col in df_consolidated.columns if col not in priority_columns]
        final_columns = [col for col in priority_columns + other_columns if col in df_consolidated.columns]
        
        df_consolidated = df_consolidated[final_columns]
        df_consolidated = df_consolidated.sort_values('score', ascending=False)
        
        if progress_bar:
            progress_bar.progress(1.0, text="✅ Completa!")
        
        return df_consolidated
    
    except Exception as e:
        st.error(f"Erro: {e}")
        import traceback
        st.error(traceback.format_exc())
        return None

def show_basic_stats(self):
    """Estatísticas básicas"""
    st.header("📊 Estatísticas Básicas")
    
    total = len(self.df)
    period_days = (self.dates.max() - self.dates.min()).days + 1
    avg_per_day = total / period_days
    unique_days = self.df['date'].nunique()
    
    col1, col2, col3, col4, col5 = st.columns(5)
    col1.metric("🔥 Total", total)
    col2.metric("📅 Período", period_days)
    col3.metric("📆 Dias Únicos", unique_days)
    col4.metric("📈 Média/dia", f"{avg_per_day:.2f}")
    col5.metric("🕐 Último", self.dates.max().strftime("%d/%m %H:%M"))
    
    if unique_days == 1:
        st.warning("⚠️ Todos em 1 dia - ISOLADO")
    
    # Frequências
    st.markdown("---")
    st.subheader("📊 Frequências")
    
    total_hours = period_days * 24
    avg_per_hour = total / total_hours if total_hours > 0 else 0
    avg_per_week = total / (period_days / 7) if period_days > 0 else 0
    avg_per_month = total / (period_days / 30.44) if period_days > 0 else 0
    
    col1, col2, col3, col4 = st.columns(4)
    col1.metric("Por Dia", f"{avg_per_day:.2f}")
    col2.metric("Por Hora", f"{avg_per_hour:.4f}")
    col3.metric("Por Semana", f"{avg_per_week:.2f}")
    col4.metric("Por Mês", f"{avg_per_month:.2f}")
    
    # Intervalos
    intervals = self.df['time_diff_hours'].dropna()
    if len(intervals) > 0:
        st.markdown("---")
        st.subheader("⏱️ Intervalos")
        
        col1, col2, col3, col4 = st.columns(4)
        col1.metric("Média (h)", f"{intervals.mean():.2f}")
        col2.metric("Mediana (h)", f"{intervals.median():.2f}")
        col3.metric("Mínimo (h)", f"{intervals.min():.2f}")
        col4.metric("Máximo (h)", f"{intervals.max():.2f}")

def show_individual_alert_analysis(self):
    """Análise individual do alerta"""
    st.header(f"📌 Análise: {self.alert_id}")
    
    if self.df is None or len(self.df) == 0:
        st.info("Sem dados")
        return
    
    unique_days = self.df['date'].nunique()
    is_single_day = unique_days == 1
    
    df_isolated = self.df[self.df['is_isolated']]
    df_grouped = self.df[~self.df['is_isolated']]
    
    st.subheader("📊 Estatísticas")
    col1, col2, col3, col4, col5, col6 = st.columns(6)
    col1.metric("Total", len(self.df))
    col2.metric("🔴 Isolados", len(df_isolated))
    col3.metric("🟢 Agrupados", len(df_grouped))
    col4.metric("📦 Grupos", len(self.groups_info))
    col5.metric("% Isolados", f"{(len(df_isolated)/len(self.df)*100):.1f}%")
    col6.metric("Dias", unique_days)
    
    if is_single_day:
        st.warning("⚠️ Todos em 1 dia - ISOLADO")
```

# ============================================================

# FUNÇÃO MAIN

# ============================================================

def main():
st.title(“🚨 Analisador de Alertas - Completo + Regras Customizadas”)
st.markdown(”### Com multiprocessing, 18 análises e geração automática de regras”)

```
st.sidebar.header("⚙️ Configurações")

with st.sidebar.expander("🎛️ Parâmetros", expanded=False):
    max_gap_hours = st.slider("Gap Máximo (h)", 1, 72, 24)
    min_group_size = st.slider("Tamanho Mínimo", 2, 10, 3)
    spike_threshold = st.slider("Multiplicador Spike", 2.0, 10.0, 5.0, 0.5)

analysis_mode = st.sidebar.selectbox(
    "🎯 Modo",
    ["🔍 Individual", "🔄 Reincidência Global", "📊 Completa + CSV"]
)

uploaded_file = st.sidebar.file_uploader("📁 Upload CSV", type=['csv'])

if uploaded_file:
    analyzer = StreamlitAlertAnalyzer()
    
    if analyzer.load_data(uploaded_file):
        
        if analysis_mode == "🔍 Individual":
            id_counts = analyzer.df_original['short_ci'].value_counts()
            id_options = [f"{uid} ({count})" for uid, count in id_counts.items()]
            selected = st.sidebar.selectbox("Short CI", id_options)
            selected_id = selected.split(" (")[0]
            
            if st.sidebar.button("🚀 Analisar", type="primary"):
                analyzer.max_gap_hours = max_gap_hours
                analyzer.min_group_size = min_group_size
                analyzer.spike_threshold_multiplier = spike_threshold
                
                if analyzer.prepare_individual_analysis(selected_id):
                    st.success(f"Analisando: {selected_id}")
                    
                    tab1, tab2 = st.tabs(["📊 Básico", "🔄 Reincidência + Regras Customizadas"])
                    
                    with tab1:
                        analyzer.show_basic_stats()
                        analyzer.show_individual_alert_analysis()
                    
                    with tab2:
                        recurrence_analyzer = AdvancedRecurrenceAnalyzer(analyzer.df, selected_id)
                        recurrence_analyzer.analyze()
        
        elif analysis_mode == "🔄 Reincidência Global":
            st.subheader("🔄 Reincidência Global (COM MULTIPROCESSING)")
            
            if st.sidebar.button("🚀 Executar", type="primary"):
                if analyzer.prepare_global_analysis():
                    num_ci = len(analyzer.df['short_ci'].unique())
                    st.info(f"📊 Analisando {num_ci} Short CIs...")
                    
                    progress_bar = st.progress(0)
                    results_df = analyzer.batch_analyze_all_short_ci_with_multiprocessing(progress_bar)
                    progress_bar.empty()
                    
                    if results_df is not None and len(results_df) > 0:
                        st.success(f"✅ {len(results_df)} analisados!")
                        
                        # Stats
                        st.subheader("📊 Resumo")
                        
                        critical = len(results_df[results_df['classification'].str.contains('CRÍTICO', na=False)])
                        high = len(results_df[results_df['classification'].str.contains('PARCIALMENTE', na=False)])
                        medium = len(results_df[results_df['classification'].str.contains('DETECTÁVEL', na=False)])
                        low = len(results_df[results_df['classification'].str.contains('NÃO', na=False)])
                        
                        col1, col2, col3, col4 = st.columns(4)
                        col1.metric("🔴 P1", critical)
                        col2.metric("🟠 P2", high)
                        col3.metric("🟡 P3", medium)
                        col4.metric("🟢 P4", low)
                        
                        # Top 20
                        st.subheader("🏆 Top 20")
                        top_20 = results_df.nlargest(20, 'score')[[
                            'short_ci', 'total_occurrences', 'score', 'classification',
                            'cv', 'regularity_score', 'predictability_score'
                        ]].round(2)
                        st.dataframe(top_20, use_container_width=True)
                        
                        # Download
                        csv = results_df.to_csv(index=False)
                        st.download_button(
                            "⬇️ Download",
                            csv,
                            f"reincidencia_{datetime.now().strftime('%Y%m%d_%H%M')}.csv",
                            "text/csv",
                            use_container_width=True
                        )
        
        elif analysis_mode == "📊 Completa + CSV":
            st.subheader("📊 Completa COM MULTIPROCESSING")
            
            if st.sidebar.button("🚀 Executar", type="primary"):
                if analyzer.prepare_global_analysis():
                    st.info("⏱️ Processando...")
                    
                    progress_bar = st.progress(0)
                    df_consolidated = analyzer.complete_analysis_all_short_ci(progress_bar)
                    progress_bar.empty()
                    
                    if df_consolidated is not None and len(df_consolidated) > 0:
                        st.success(f"✅ {len(df_consolidated)} processados!")
                        
                        # Resumo
                        st.header("📊 Resumo")
                        
                        col1, col2, col3, col4 = st.columns(4)
                        critical = len(df_consolidated[df_consolidated['classification'].str.contains('CRÍTICO', na=False)])
                        col1.metric("🔴 P1", critical)
                        
                        high = len(df_consolidated[df_consolidated['classification'].str.contains('PARCIALMENTE', na=False)])
                        col2.metric("🟠 P2", high)
                        
                        medium = len(df_consolidated[df_consolidated['classification'].str.contains('DETECTÁVEL', na=False)])
                        col3.metric("🟡 P3", medium)
                        
                        low = len(df_consolidated[df_consolidated['classification'].str.contains('NÃO', na=False)])
                        col4.metric("🟢 P4", low)
                        
                        # Top 20
                        st.subheader("🏆 Top 20")
                        top_20 = df_consolidated.nlargest(20, 'score')[[
                            'short_ci', 'score', 'classification', 'pattern_type',
                            'total_ocorrencias', 'freq_dia'
                        ]].round(2)
                        st.dataframe(top_20, use_container_width=True)
                        
                        # Downloads
                        st.markdown("---")
                        st.subheader("📥 Exportar")
                        
                        col1, col2 = st.columns(2)
                        
                        csv_full = df_consolidated.to_csv(index=False)
                        col1.download_button(
                            "⬇️ CSV Completo",
                            csv_full,
                            f"completo_{datetime.now().strftime('%Y%m%d_%H%M')}.csv",
                            "text/csv",
                            use_container_width=True
                        )
                        
                        summary = df_consolidated[['short_ci', 'score', 'classification']].copy()
                        csv_summary = summary.to_csv(index=False)
                        col2.download_button(
                            "⬇️ CSV Resumido",
                            csv_summary,
                            f"resumo_{datetime.now().strftime('%Y%m%d_%H%M')}.csv",
                            "text/csv",
                            use_container_width=True
                        )
else:
    st.info("👆 Faça upload de um CSV")
    
    with st.expander("📖 Instruções"):
        st.markdown("""
        ### 🚀 Funcionalidades:
        
        **🔍 Análise Individual:**
        - 📊 Estatísticas básicas
        - 🔄 **18 análises avançadas de reincidência**
        - 📋 **GERAÇÃO AUTOMÁTICA DE REGRAS CUSTOMIZADAS**
        - ⚙️ **Parâmetros específicos por série**
        - 📊 **Comparação com regra atual (3 em 24h)**
        - 💻 **Pseudocódigo de implementação**
        
        **🔄 Reincidência Global:**
        - Análise em lote COM MULTIPROCESSING
        - Scores para todos os alertas
        - Download em CSV
        
        **📊 Completa:**
        - Global + Reincidência + Regras
        - CSV consolidado
        - Todas as métricas
        
        ### 📋 Colunas CSV:
        - `short_ci`: ID do alerta
        - `created_on`: Data/hora
        
        ### 🎯 Tipos de Regras Geradas:
        - **INTERVALO_FIXO:** Padrão periódico (8 em 8h, etc)
        - **HORARIOS_RECORRENTES:** Sempre nos mesmos horários
        - **DIAS_RECORRENTES:** Sempre nos mesmos dias da semana
        - **RAJADA:** Padrão de bursts
        - **ESTATISTICO:** Regular mas sem ciclo claro
        - **THRESHOLD_GENERICO:** Quando não há padrão
        
        ### ✨ Novo: Para cada série com padrão, você receberá:
        1. **Padrão detectado** com confiança
        2. **Regra customizada** com parâmetros específicos
        3. **Comparação** com regra atual (efetividade)
        4. **Pseudocódigo** para implementação
        """)
```

if **name** == “**main**”:
main()
>>>>>>> 40d1c182
<|MERGE_RESOLUTION|>--- conflicted
+++ resolved
@@ -18,602 +18,907 @@
 from collections import defaultdict, Counter
 import math
 
-warnings.filterwarnings(‘ignore’)
+warnings.filterwarnings('ignore')
 
 st.set_page_config(
-<<<<<<< HEAD
-    page_title="Analisador de Alertas - FIXED",
+    page_title="Analisador de Alertas - Corrigido",
     page_icon="🚨",
     layout="wide",
     initial_sidebar_state="expanded"
 )
 
+# ============================================================
+# FUNÇÕES DE GERAÇÃO DE REGRAS CUSTOMIZADAS
+# ============================================================
+
+def identificar_padrao_dominante(results):
+    """
+    Identifica o padrão DOMINANTE baseado em todos os scores
+    
+    Returns:
+        tuple: (tipo_padrao, confianca, detalhes)
+    """
+    padroes_detectados = []
+    
+    # 1. PERIODICIDADE FORTE (Intervalo fixo: 8 em 8h, 12 em 12h, etc)
+    if results.get('periodicity', {}).get('has_strong_periodicity', False):
+        periodo_horas = results['periodicity'].get('dominant_period_hours')
+        
+        if periodo_horas:
+            confianca = 90 if results.get('regularity', {}).get('regularity_score', 0) > 80 else 75
+            
+            # Classificar o tipo de período
+            if periodo_horas < 1:
+                subtipo = "MINUTOS"
+                descricao = f"A cada {periodo_horas * 60:.0f} minutos"
+            elif periodo_horas < 12:
+                subtipo = "HORARIO_FIXO"
+                descricao = f"A cada {periodo_horas:.1f} horas"
+            elif 20 <= periodo_horas <= 28:
+                subtipo = "DIARIO"
+                descricao = "Aproximadamente 1x por dia"
+            elif 160 <= periodo_horas <= 180:
+                subtipo = "SEMANAL"
+                descricao = "Aproximadamente 1x por semana"
+            elif 330 <= periodo_horas <= 370:
+                subtipo = "QUINZENAL"
+                descricao = "Aproximadamente a cada 15 dias"
+            else:
+                subtipo = "PERIODICO_IRREGULAR"
+                descricao = f"Período de {periodo_horas / 24:.1f} dias"
+            
+            padroes_detectados.append({
+                'tipo': 'PERIODICO_FIXO',
+                'subtipo': subtipo,
+                'confianca': confianca,
+                'score_relevancia': 95,
+                'periodo_horas': periodo_horas,
+                'descricao': descricao
+            })
+    
+    # 2. CONCENTRAÇÃO HORÁRIA (Sempre nos mesmos horários: 8h, 16h, 00h)
+    if results['temporal'].get('hourly_concentration', 0) > 60:
+        peak_hours = results['temporal'].get('peak_hours', [])
+        
+        if peak_hours:
+            confianca = 85 if len(peak_hours) <= 3 else 70
+            
+            padroes_detectados.append({
+                'tipo': 'HORARIOS_FIXOS',
+                'subtipo': 'INTRADIARIO',
+                'confianca': confianca,
+                'score_relevancia': 90,
+                'horarios': peak_hours,
+                'concentracao': results['temporal']['hourly_concentration'],
+                'descricao': f"Concentrado nos horários: {', '.join([f'{h:02d}:00' for h in peak_hours])}"
+            })
+    
+    # 3. CONCENTRAÇÃO SEMANAL (Sempre nos mesmos dias da semana)
+    if results['temporal'].get('daily_concentration', 0) > 60:
+        peak_days = results['temporal'].get('peak_days', [])
+        
+        if peak_days:
+            confianca = 80
+            dias_map = ['Segunda', 'Terça', 'Quarta', 'Quinta', 'Sexta', 'Sábado', 'Domingo']
+            dias_nome = [dias_map[d] for d in peak_days]
+            
+            padroes_detectados.append({
+                'tipo': 'DIAS_FIXOS',
+                'subtipo': 'SEMANAL',
+                'confianca': confianca,
+                'score_relevancia': 85,
+                'dias': peak_days,
+                'concentracao': results['temporal']['daily_concentration'],
+                'descricao': f"Concentrado nos dias: {', '.join(dias_nome)}"
+            })
+    
+    # 4. PADRÃO DE BURST/RAJADA
+    if results['bursts'].get('has_bursts', False):
+        n_bursts = results['bursts'].get('n_bursts', 0)
+        
+        if n_bursts >= 2:
+            confianca = 75
+            
+            padroes_detectados.append({
+                'tipo': 'BURST',
+                'subtipo': 'RAJADAS',
+                'confianca': confianca,
+                'score_relevancia': 70,
+                'num_bursts': n_bursts,
+                'descricao': f"Padrão de rajadas ({n_bursts} detectadas)"
+            })
+    
+    # 5. ALTA REGULARIDADE sem periodicidade clara
+    if (results['regularity']['regularity_score'] > 70 and 
+        not results['periodicity'].get('has_strong_periodicity', False)):
+        
+        cv = results['regularity']['cv']
+        confianca = 65
+        
+        padroes_detectados.append({
+            'tipo': 'REGULAR_SEM_CICLO',
+            'subtipo': 'ESTAVEL',
+            'confianca': confianca,
+            'score_relevancia': 60,
+            'cv': cv,
+            'descricao': f"Regular mas sem ciclo claro (CV={cv:.2%})"
+        })
+    
+    # 6. MARKOV (Dependência de estado anterior)
+    if results['markov'].get('markov_score', 0) > 60:
+        markov_score = results['markov']['markov_score']
+        confianca = 70
+        
+        padroes_detectados.append({
+            'tipo': 'MARKOV',
+            'subtipo': 'DEPENDENTE',
+            'confianca': confianca,
+            'score_relevancia': 55,
+            'markov_score': markov_score,
+            'descricao': f"Padrão markoviano (score={markov_score:.1f})"
+        })
+    
+    # 7. COMPORTAMENTO CONTEXTUAL (Fins de semana, feriados, horário comercial)
+    if results.get('contextual'):
+        weekend_corr = results['contextual'].get('weekend_correlation', 0)
+        holiday_corr = results['contextual'].get('holiday_correlation', 0)
+        
+        if weekend_corr > 0.3:
+            confianca = 70
+            padroes_detectados.append({
+                'tipo': 'CONTEXTUAL',
+                'subtipo': 'FINS_DE_SEMANA',
+                'confianca': confianca,
+                'score_relevancia': 65,
+                'correlacao': weekend_corr,
+                'descricao': f"Correlacionado com fins de semana ({weekend_corr:.0%})"
+            })
+        
+        if holiday_corr > 0.2:
+            confianca = 65
+            padroes_detectados.append({
+                'tipo': 'CONTEXTUAL',
+                'subtipo': 'FERIADOS',
+                'confianca': confianca,
+                'score_relevancia': 60,
+                'correlacao': holiday_corr,
+                'descricao': f"Correlacionado com feriados ({holiday_corr:.0%})"
+            })
+    
+    # 8. SEM PADRÃO CLARO (comportamento aleatório)
+    if not padroes_detectados or results['randomness'].get('overall_randomness_score', 50) > 70:
+        return {
+            'tipo': 'SEM_PADRAO_CLARO',
+            'subtipo': 'ALEATORIO',
+            'confianca': 60,
+            'score_relevancia': 0,
+            'descricao': 'Comportamento aleatório ou sem padrão detectável'
+        }, []
+    
+    # Ordenar por relevância e confiança
+    padroes_detectados.sort(key=lambda x: (x['score_relevancia'], x['confianca']), reverse=True)
+    
+    # Retornar padrão dominante + padrões secundários
+    padrao_principal = padroes_detectados[0] if padroes_detectados else None
+    padroes_secundarios = padroes_detectados[1:3] if len(padroes_detectados) > 1 else []
+    
+    return padrao_principal, padroes_secundarios
+
+
+def gerar_regra_customizada(results, df, intervals_hours):
+    """
+    Gera regra customizada baseada no padrão identificado
+    
+    Returns:
+        dict: Regra com parâmetros específicos
+    """
+    # Validar que results tem os campos necessários
+    required_keys = ['regularity', 'periodicity', 'predictability', 'basic_stats']
+    for key in required_keys:
+        if key not in results or results[key] is None:
+            return gerar_regra_generica()
+    
+    padrao_principal, padroes_secundarios = identificar_padrao_dominante(results)
+    
+    if not padrao_principal:
+        return gerar_regra_generica()
+    
+    tipo = padrao_principal['tipo']
+    
+    # REGRAS POR TIPO DE PADRÃO
+    
+    if tipo == 'PERIODICO_FIXO':
+        periodo = padrao_principal['periodo_horas']
+        subtipo = padrao_principal['subtipo']
+        
+        # Calcular tolerância baseada na regularidade
+        cv = results['regularity']['cv']
+        if cv < 0.2:
+            tolerancia_pct = 0.10  # 10% de tolerância para padrões muito regulares
+        elif cv < 0.4:
+            tolerancia_pct = 0.15
+        else:
+            tolerancia_pct = 0.25
+        
+        tolerancia = periodo * tolerancia_pct
+        
+        # Definir quantas ocorrências consecutivas
+        if periodo < 4:  # Menos de 4 horas
+            ocorrencias_minimas = 5  # 5 vezes consecutivas
+            janela_analise_multiplicador = 6
+        elif periodo < 12:
+            ocorrencias_minimas = 4
+            janela_analise_multiplicador = 5
+        elif periodo < 48:
+            ocorrencias_minimas = 3
+            janela_analise_multiplicador = 4
+        else:
+            ocorrencias_minimas = 3
+            janela_analise_multiplicador = 4
+        
+        janela_analise_horas = periodo * janela_analise_multiplicador
+        
+        return {
+            'tipo': 'INTERVALO_FIXO',
+            'subtipo': subtipo,
+            'padrao_principal': padrao_principal,
+            'padroes_secundarios': padroes_secundarios,
+            'parametros': {
+                'periodo_esperado_horas': round(periodo, 2),
+                'tolerancia_horas': round(tolerancia, 2),
+                'tolerancia_percentual': tolerancia_pct * 100,
+                'ocorrencias_consecutivas_minimas': ocorrencias_minimas,
+                'janela_analise_horas': round(janela_analise_horas, 2),
+                'confianca_padrao': padrao_principal['confianca']
+            },
+            'criterio_reincidencia': {
+                'descricao': f"Considerar REINCIDENTE se ocorrer {ocorrencias_minimas}+ vezes consecutivas",
+                'condicao': f"Com intervalo de {periodo:.1f}h (±{tolerancia:.1f}h)",
+                'janela': f"Analisando últimas {janela_analise_horas:.0f}h"
+            },
+            'implementacao': {
+                'logica': f"""
+FOR cada novo alerta:
+    ultimos_alertas = buscar_ultimos_alertas(janela={janela_analise_horas:.0f}h)
+    
+    IF len(ultimos_alertas) >= {ocorrencias_minimas}:
+        intervalos = calcular_intervalos(ultimos_alertas)
+        
+        contador_padrao = 0
+        FOR intervalo in intervalos:
+            IF {periodo - tolerancia:.1f} <= intervalo <= {periodo + tolerancia:.1f}:
+                contador_padrao += 1
+        
+        IF contador_padrao >= {ocorrencias_minimas - 1}:
+            MARCAR_COMO_REINCIDENTE()
+            GERAR_ALERTA_CRITICO()
+"""
+            }
+        }
+    
+    elif tipo == 'HORARIOS_FIXOS':
+        horarios = padrao_principal['horarios']
+        concentracao = padrao_principal['concentracao']
+        
+        # Tolerância em minutos
+        tolerancia_minutos = 30 if concentracao > 80 else 45
+        
+        # Quantos dias consecutivos
+        dias_consecutivos = 3 if concentracao > 75 else 4
+        
+        return {
+            'tipo': 'HORARIOS_RECORRENTES',
+            'subtipo': 'INTRADIARIO',
+            'padrao_principal': padrao_principal,
+            'padroes_secundarios': padroes_secundarios,
+            'parametros': {
+                'horarios_esperados': horarios,
+                'tolerancia_minutos': tolerancia_minutos,
+                'dias_consecutivos_minimo': dias_consecutivos,
+                'concentracao_horaria': concentracao,
+                'confianca_padrao': padrao_principal['confianca']
+            },
+            'criterio_reincidencia': {
+                'descricao': f"Considerar REINCIDENTE se ocorrer {dias_consecutivos}+ dias consecutivos",
+                'condicao': f"Nos horários: {', '.join([f'{h:02d}:00' for h in horarios])} (±{tolerancia_minutos}min)",
+                'janela': f"Últimos {dias_consecutivos} dias"
+            },
+            'implementacao': {
+                'logica': f"""
+FOR cada novo alerta:
+    hora_alerta = extrair_hora(alerta)
+    
+    # Verificar se está em horário de pico
+    em_horario_pico = FALSE
+    FOR horario_esperado in {horarios}:
+        IF abs(hora_alerta - horario_esperado) <= {tolerancia_minutos / 60:.2f}:
+            em_horario_pico = TRUE
+            BREAK
+    
+    IF em_horario_pico:
+        ultimos_dias = buscar_ultimos_dias({dias_consecutivos})
+        
+        dias_com_padrao = 0
+        FOR dia in ultimos_dias:
+            IF dia_tem_alerta_em_horario_pico(dia):
+                dias_com_padrao += 1
+        
+        IF dias_com_padrao >= {dias_consecutivos}:
+            MARCAR_COMO_REINCIDENTE()
+"""
+            }
+        }
+    
+    elif tipo == 'DIAS_FIXOS':
+        dias = padrao_principal['dias']
+        concentracao = padrao_principal['concentracao']
+        
+        dias_map = {0: 'Segunda', 1: 'Terça', 2: 'Quarta', 3: 'Quinta', 
+                    4: 'Sexta', 5: 'Sábado', 6: 'Domingo'}
+        dias_nome = [dias_map[d] for d in dias]
+        
+        semanas_consecutivas = 3 if concentracao > 75 else 4
+        
+        return {
+            'tipo': 'DIAS_RECORRENTES',
+            'subtipo': 'SEMANAL',
+            'padrao_principal': padrao_principal,
+            'padroes_secundarios': padroes_secundarios,
+            'parametros': {
+                'dias_esperados': dias,
+                'dias_nome': dias_nome,
+                'semanas_consecutivas_minimo': semanas_consecutivas,
+                'concentracao_semanal': concentracao,
+                'confianca_padrao': padrao_principal['confianca']
+            },
+            'criterio_reincidencia': {
+                'descricao': f"Considerar REINCIDENTE se ocorrer {semanas_consecutivas}+ semanas consecutivas",
+                'condicao': f"Nos dias: {', '.join(dias_nome)}",
+                'janela': f"Últimas {semanas_consecutivas} semanas"
+            },
+            'implementacao': {
+                'logica': f"""
+FOR cada novo alerta:
+    dia_semana = extrair_dia_semana(alerta)
+    
+    IF dia_semana in {dias}:
+        ultimas_semanas = buscar_ultimas_semanas({semanas_consecutivas})
+        
+        semanas_com_padrao = 0
+        FOR semana in ultimas_semanas:
+            IF semana_tem_alerta_em_dias_pico(semana):
+                semanas_com_padrao += 1
+        
+        IF semanas_com_padrao >= {semanas_consecutivas}:
+            MARCAR_COMO_REINCIDENTE()
+"""
+            }
+        }
+    
+    elif tipo == 'BURST':
+        n_bursts = padrao_principal['num_bursts']
+        
+        # Para bursts, usar intervalo curto
+        media_intervalo = results['basic_stats']['mean']
+        intervalo_burst = media_intervalo / 3  # Um terço do intervalo médio
+        
+        ocorrencias_minimas_burst = 5
+        janela_horas = max(6, intervalo_burst * ocorrencias_minimas_burst * 1.5)
+        
+        return {
+            'tipo': 'RAJADA',
+            'subtipo': 'BURST',
+            'padrao_principal': padrao_principal,
+            'padroes_secundarios': padroes_secundarios,
+            'parametros': {
+                'intervalo_burst_horas': round(intervalo_burst, 2),
+                'ocorrencias_minimas_burst': ocorrencias_minimas_burst,
+                'janela_horas': round(janela_horas, 2),
+                'num_bursts_historico': n_bursts,
+                'confianca_padrao': padrao_principal['confianca']
+            },
+            'criterio_reincidencia': {
+                'descricao': f"Considerar REINCIDENTE se {ocorrencias_minimas_burst}+ alertas em janela curta",
+                'condicao': f"Intervalo entre alertas < {intervalo_burst:.1f}h",
+                'janela': f"Janela de {janela_horas:.0f}h"
+            },
+            'implementacao': {
+                'logica': f"""
+FOR cada novo alerta:
+    ultimos_alertas = buscar_ultimos_alertas(janela={janela_horas:.0f}h)
+    
+    IF len(ultimos_alertas) >= {ocorrencias_minimas_burst}:
+        intervalos = calcular_intervalos(ultimos_alertas)
+        
+        em_burst = TRUE
+        FOR intervalo in intervalos:
+            IF intervalo > {intervalo_burst:.1f}:
+                em_burst = FALSE
+                BREAK
+        
+        IF em_burst:
+            MARCAR_COMO_REINCIDENTE()
+            PRIORIDADE_MAXIMA()
+"""
+            }
+        }
+    
+    elif tipo == 'REGULAR_SEM_CICLO':
+        cv = padrao_principal['cv']
+        
+        # Padrão regular mas sem ciclo claro - usar estatísticas
+        media = results['basic_stats']['mean']
+        std = results['basic_stats']['std']
+        
+        intervalo_esperado_min = max(0.5, media - std)
+        intervalo_esperado_max = media + std
+        
+        ocorrencias_minimas = 4
+        janela = (intervalo_esperado_max * ocorrencias_minimas) * 1.5
+        
+        return {
+            'tipo': 'ESTATISTICO',
+            'subtipo': 'REGULAR_SEM_CICLO',
+            'padrao_principal': padrao_principal,
+            'padroes_secundarios': padroes_secundarios,
+            'parametros': {
+                'intervalo_medio_horas': round(media, 2),
+                'desvio_padrao_horas': round(std, 2),
+                'intervalo_min_horas': round(intervalo_esperado_min, 2),
+                'intervalo_max_horas': round(intervalo_esperado_max, 2),
+                'ocorrencias_consecutivas_minimas': ocorrencias_minimas,
+                'janela_analise_horas': round(janela, 2),
+                'cv': cv,
+                'confianca_padrao': padrao_principal['confianca']
+            },
+            'criterio_reincidencia': {
+                'descricao': f"Considerar REINCIDENTE se {ocorrencias_minimas}+ ocorrências regulares",
+                'condicao': f"Com intervalo entre {intervalo_esperado_min:.1f}h e {intervalo_esperado_max:.1f}h",
+                'janela': f"Últimas {janela:.0f}h"
+            },
+            'implementacao': {
+                'logica': f"""
+FOR cada novo alerta:
+    ultimos_alertas = buscar_ultimos_alertas(janela={janela:.0f}h)
+    
+    IF len(ultimos_alertas) >= {ocorrencias_minimas}:
+        intervalos = calcular_intervalos(ultimos_alertas)
+        
+        dentro_do_padrao = 0
+        FOR intervalo in intervalos:
+            IF {intervalo_esperado_min:.1f} <= intervalo <= {intervalo_esperado_max:.1f}:
+                dentro_do_padrao += 1
+        
+        IF dentro_do_padrao >= {ocorrencias_minimas - 1}:
+            MARCAR_COMO_REINCIDENTE()
+"""
+            }
+        }
+    
+    else:  # SEM_PADRAO_CLARO ou outros
+        return gerar_regra_generica()
+
+
+def gerar_regra_generica():
+    """Regra genérica quando não há padrão claro"""
+    return {
+        'tipo': 'THRESHOLD_GENERICO',
+        'subtipo': 'SEM_PADRAO',
+        'padrao_principal': {
+            'tipo': 'SEM_PADRAO_CLARO',
+            'descricao': 'Sem padrão recorrente detectável',
+            'confianca': 50
+        },
+        'padroes_secundarios': [],
+        'parametros': {
+            'ocorrencias_janela': 3,
+            'janela_horas': 24,
+            'metodo': 'Threshold simples'
+        },
+        'criterio_reincidencia': {
+            'descricao': "Manter regra atual de threshold",
+            'condicao': "3 ou mais alertas",
+            'janela': "Janela de 24 horas"
+        },
+        'implementacao': {
+            'logica': """
+FOR cada novo alerta:
+    ultimos_24h = buscar_ultimos_alertas(janela=24h)
+    
+    IF len(ultimos_24h) >= 3:
+        MARCAR_COMO_REINCIDENTE()
+"""
+        }
+    }
+
+
+def calcular_efetividade_regra(df, regra, regra_atual={'ocorrencias': 3, 'janela_horas': 24}):
+    """
+    Simula a efetividade da regra customizada vs regra atual
+    
+    Returns:
+        dict: Métricas de comparação
+    """
+    if len(df) < 3:
+        return {
+            'regra_customizada': {'deteccoes': 0, 'taxa': 0},
+            'regra_atual': {'deteccoes': 0, 'taxa': 0},
+            'melhoria': 0
+        }
+    
+    df_sorted = df.sort_values('created_on').reset_index(drop=True)
+    
+    # Simular regra ATUAL (3 em 24h)
+    deteccoes_atual = 0
+    for i in range(len(df_sorted)):
+        janela_inicio = df_sorted.loc[i, 'created_on'] - timedelta(hours=regra_atual['janela_horas'])
+        alertas_na_janela = df_sorted[
+            (df_sorted['created_on'] >= janela_inicio) & 
+            (df_sorted['created_on'] <= df_sorted.loc[i, 'created_on'])
+        ]
+        if len(alertas_na_janela) >= regra_atual['ocorrencias']:
+            deteccoes_atual += 1
+    
+    # Simular regra CUSTOMIZADA
+    deteccoes_custom = 0
+    tipo_regra = regra['tipo']
+    params = regra['parametros']
+    
+    if tipo_regra == 'INTERVALO_FIXO':
+        periodo = params['periodo_esperado_horas']
+        tolerancia = params['tolerancia_horas']
+        ocorrencias_min = params['ocorrencias_consecutivas_minimas']
+        
+        for i in range(ocorrencias_min - 1, len(df_sorted)):
+            ultimos = df_sorted.iloc[max(0, i - ocorrencias_min + 1):i + 1]
+            intervalos = ultimos['created_on'].diff().dt.total_seconds() / 3600
+            intervalos = intervalos.dropna()
+            
+            if len(intervalos) >= ocorrencias_min - 1:
+                no_padrao = sum((periodo - tolerancia <= iv <= periodo + tolerancia) for iv in intervalos)
+                if no_padrao >= ocorrencias_min - 1:
+                    deteccoes_custom += 1
+    
+    elif tipo_regra == 'HORARIOS_RECORRENTES':
+        horarios = params['horarios_esperados']
+        tolerancia_h = params['tolerancia_minutos'] / 60
+        dias_consecutivos = params['dias_consecutivos_minimo']
+        
+        for i in range(len(df_sorted)):
+            hora_atual = df_sorted.loc[i, 'created_on'].hour + df_sorted.loc[i, 'created_on'].minute / 60
+            
+            # Verificar se está em horário de pico
+            em_horario_pico = any(abs(hora_atual - h) <= tolerancia_h for h in horarios)
+            
+            if em_horario_pico:
+                data_atual = df_sorted.loc[i, 'created_on'].date()
+                datas_anteriores = [data_atual - timedelta(days=d) for d in range(1, dias_consecutivos)]
+                
+                dias_com_padrao = 1  # Dia atual
+                for data in datas_anteriores:
+                    alertas_dia = df_sorted[df_sorted['created_on'].dt.date == data]
+                    if len(alertas_dia) > 0:
+                        for _, alerta in alertas_dia.iterrows():
+                            h = alerta['created_on'].hour + alerta['created_on'].minute / 60
+                            if any(abs(h - hp) <= tolerancia_h for hp in horarios):
+                                dias_com_padrao += 1
+                                break
+                
+                if dias_com_padrao >= dias_consecutivos:
+                    deteccoes_custom += 1
+    
+    elif tipo_regra == 'DIAS_RECORRENTES':
+        dias_esperados = params['dias_esperados']
+        semanas_min = params['semanas_consecutivas_minimo']
+        
+        for i in range(len(df_sorted)):
+            dia_semana_atual = df_sorted.loc[i, 'created_on'].dayofweek
+            
+            if dia_semana_atual in dias_esperados:
+                data_atual = df_sorted.loc[i, 'created_on']
+                
+                semanas_com_padrao = 1
+                for semana_offset in range(1, semanas_min):
+                    data_semana_anterior = data_atual - timedelta(weeks=semana_offset)
+                    inicio_semana = data_semana_anterior - timedelta(days=3)
+                    fim_semana = data_semana_anterior + timedelta(days=3)
+                    
+                    alertas_semana = df_sorted[
+                        (df_sorted['created_on'] >= inicio_semana) & 
+                        (df_sorted['created_on'] <= fim_semana)
+                    ]
+                    
+                    if any(a.dayofweek in dias_esperados for a in alertas_semana['created_on']):
+                        semanas_com_padrao += 1
+                
+                if semanas_com_padrao >= semanas_min:
+                    deteccoes_custom += 1
+    
+    elif tipo_regra == 'RAJADA':
+        janela_h = params['janela_horas']
+        occ_min = params['ocorrencias_minimas_burst']
+        
+        for i in range(len(df_sorted)):
+            janela_inicio = df_sorted.loc[i, 'created_on'] - timedelta(hours=janela_h)
+            alertas_na_janela = df_sorted[
+                (df_sorted['created_on'] >= janela_inicio) & 
+                (df_sorted['created_on'] <= df_sorted.loc[i, 'created_on'])
+            ]
+            if len(alertas_na_janela) >= occ_min:
+                deteccoes_custom += 1
+    
+    else:  # THRESHOLD_GENERICO ou outros
+        deteccoes_custom = deteccoes_atual
+    
+    # Calcular taxas
+    taxa_atual = (deteccoes_atual / len(df_sorted)) * 100 if len(df_sorted) > 0 else 0
+    taxa_custom = (deteccoes_custom / len(df_sorted)) * 100 if len(df_sorted) > 0 else 0
+    
+    melhoria = taxa_custom - taxa_atual
+    
+    return {
+        'regra_customizada': {
+            'deteccoes': deteccoes_custom,
+            'taxa': round(taxa_custom, 1)
+        },
+        'regra_atual': {
+            'deteccoes': deteccoes_atual,
+            'taxa': round(taxa_atual, 1)
+        },
+        'melhoria': round(melhoria, 1),
+        'total_alertas': len(df_sorted)
+    }
+
+
+# ============================================================
+# FUNÇÕES AUXILIARES PARA MULTIPROCESSING
+# ============================================================
+
+def analyze_single_short_ci_recurrence(short_ci, df_original):
+    """Função auxiliar para análise de reincidência de um único short_ci (para multiprocessing)"""
+    try:
+        df_ci = df_original[df_original['short_ci'] == short_ci].copy()
+        df_ci['created_on'] = pd.to_datetime(df_ci['created_on'], errors='coerce')
+        df_ci = df_ci.dropna(subset=['created_on'])
+        df_ci = df_ci.sort_values('created_on')
+        
+        if len(df_ci) < 3:
+            return {
+                'short_ci': short_ci,
+                'total_occurrences': len(df_ci),
+                'score': 0,
+                'classification': '⚪ DADOS INSUFICIENTES',
+                'mean_interval_hours': None,
+                'cv': None,
+                'regularity_score': 0,
+                'periodicity_detected': False,
+                'predictability_score': 0
+            }
+        
+        analyzer = AdvancedRecurrenceAnalyzer(df_ci, short_ci)
+        return analyzer.analyze_complete_silent()
+    
+    except Exception as e:
+        return {
+            'short_ci': short_ci,
+            'total_occurrences': 0,
+            'score': 0,
+            'classification': f'⚪ ERRO: {str(e)[:50]}',
+            'mean_interval_hours': None,
+            'cv': None,
+            'regularity_score': 0,
+            'periodicity_detected': False,
+            'predictability_score': 0
+        }
+
+
+def analyze_chunk_recurrence(short_ci_list, df_original):
+    """Processa um chunk de short_ci para análise de reincidência"""
+    results = []
+    for short_ci in short_ci_list:
+        result = analyze_single_short_ci_recurrence(short_ci, df_original)
+        if result:
+            results.append(result)
+    return results
+
+
+# ============================================================
+# CLASSE DE ANÁLISE DE REINCIDÊNCIA
+# ============================================================
+
 class AdvancedRecurrenceAnalyzer:
-    """
-    ✅ VERSÃO CORRIGIDA - Scores idênticos em análise individual e completa
-    
-    Correção aplicada: Todos os métodos "_silent" agora chamam os métodos normais
-    internamente, garantindo que os cálculos sejam EXATAMENTE IGUAIS.
-    """
+    """Analisador completo de padrões de reincidência"""
     
     def __init__(self, df, alert_id):
         self.df = df.copy() if df is not None else None
         self.alert_id = alert_id
         self.cache = {}
-        
-    def _cache_result(self, key, func):
-        """Cache de resultados para otimização"""
-        if key not in self.cache:
-            self.cache[key] = func()
-        return self.cache[key]
     
     def _prepare_data(self):
-        """Preparação otimizada dos dados"""
+        """Preparação vetorizada dos dados"""
         if self.df is None or len(self.df) < 3:
             return None
-            
+        
         df = self.df.sort_values('created_on').copy()
         
-        # Vetorizar operações de timestamp
+        # Vetorizar operações
         df['timestamp'] = df['created_on'].astype('int64') // 10**9
         df['time_diff_seconds'] = df['timestamp'].diff()
         df['time_diff_hours'] = df['time_diff_seconds'] / 3600
         df['time_diff_days'] = df['time_diff_seconds'] / 86400
         
-        # Extrair componentes temporais de uma vez
+        # Componentes temporais
+        dt = df['created_on'].dt
         if 'hour' not in df.columns:
-            df['hour'] = df['created_on'].dt.hour
+            df['hour'] = dt.hour
         if 'day_of_week' not in df.columns:
-            df['day_of_week'] = df['created_on'].dt.dayofweek
+            df['day_of_week'] = dt.dayofweek
         if 'day_of_month' not in df.columns:
-            df['day_of_month'] = df['created_on'].dt.day
+            df['day_of_month'] = dt.day
         if 'week_of_year' not in df.columns:
-            df['week_of_year'] = df['created_on'].dt.isocalendar().week
+            df['week_of_year'] = dt.isocalendar().week
         if 'month' not in df.columns:
-            df['month'] = df['created_on'].dt.month
+            df['month'] = dt.month
         if 'day_name' not in df.columns:
-            df['day_name'] = df['created_on'].dt.day_name()
+            df['day_name'] = dt.day_name()
+        if 'is_weekend' not in df.columns:
+            df['is_weekend'] = df['day_of_week'].isin([5, 6])
+        if 'is_business_hours' not in df.columns:
+            df['is_business_hours'] = (df['hour'] >= 9) & (df['hour'] <= 17)
         
         return df
     
-    # ============================================================
-    # MÉTODOS CORE DE CÁLCULO (usados por ambas as versões)
-    # ============================================================
-    
-    def _compute_basic_statistics(self, intervals):
-        """Cálculo CORE de estatísticas básicas - usado por ambos os métodos"""
-        return {
-            'mean': np.mean(intervals),
-            'median': np.median(intervals),
-            'std': np.std(intervals),
-            'min': np.min(intervals),
-            'max': np.max(intervals),
-            'cv': np.std(intervals) / np.mean(intervals) if np.mean(intervals) > 0 else float('inf'),
-            'q25': np.percentile(intervals, 25),
-            'q75': np.percentile(intervals, 75),
-            'iqr': np.percentile(intervals, 75) - np.percentile(intervals, 25)
-        }
-    
-    def _compute_regularity(self, intervals):
-        """Cálculo CORE de regularidade - usado por ambos os métodos"""
-        cv = np.std(intervals) / np.mean(intervals) if np.mean(intervals) > 0 else float('inf')
-        
-        if cv < 0.15:
-            regularity_score = 95
-            pattern_type = "🟢 ALTAMENTE REGULAR"
-        elif cv < 0.35:
-            regularity_score = 80
-            pattern_type = "🟢 REGULAR"
-        elif cv < 0.65:
-            regularity_score = 60
-            pattern_type = "🟡 SEMI-REGULAR"
-        elif cv < 1.0:
-            regularity_score = 40
-            pattern_type = "🟠 IRREGULAR"
-        else:
-            regularity_score = 20
-            pattern_type = "🔴 ALTAMENTE IRREGULAR"
-        
-        return {
-            'cv': cv,
-            'score': regularity_score,
-            'type': pattern_type,
-            'regularity_score': regularity_score
-        }
-    
-    def _compute_periodicity(self, intervals):
-        """Cálculo CORE de periodicidade - usado por ambos os métodos"""
-        if len(intervals) < 10:
-            return {
-                'has_strong_periodicity': False,
-                'has_moderate_periodicity': False,
-                'dominant_period_hours': None,
-                'periods': []
-            }
-        
-        try:
-            # NORMALIZAÇÃO (crucial para resultados consistentes)
-            intervals_norm = (intervals - np.mean(intervals)) / np.std(intervals)
-            
-            # PADDING para potência de 2 (melhora a FFT)
-            n_padded = 2**int(np.ceil(np.log2(len(intervals_norm))))
-            intervals_padded = np.pad(intervals_norm, (0, n_padded - len(intervals_norm)), 'constant')
-            
-            # FFT
-            fft_vals = fft(intervals_padded)
-            freqs = fftfreq(n_padded, d=1)
-            
-            # Frequências positivas apenas
-            positive_idx = freqs > 0
-            freqs_pos = freqs[positive_idx]
-            fft_mag = np.abs(fft_vals[positive_idx])
-            
-            # Threshold sofisticado (média + 2*std)
-            threshold = np.mean(fft_mag) + 2 * np.std(fft_mag)
-            peaks_idx = fft_mag > threshold
-            
-            dominant_periods = []
-            dominant_period_hours = None
-            
-            if np.any(peaks_idx):
-                dominant_freqs = freqs_pos[peaks_idx]
-                dominant_periods = 1 / dominant_freqs
-                dominant_periods = dominant_periods[dominant_periods < len(intervals)][:3]
-                
-                if len(dominant_periods) > 0:
-                    dominant_period_hours = dominant_periods[0] * np.mean(intervals)
-            
-            # Determinar força da periodicidade
-            if len(fft_mag) > 1:
-                peak_power = fft_mag[peaks_idx].max() if np.any(peaks_idx) else 0
-                mean_power = np.mean(fft_mag)
-                strength_ratio = peak_power / mean_power if mean_power > 0 else 0
-                has_strong = strength_ratio > 3.0
-                has_moderate = 1.5 < strength_ratio <= 3.0
-            else:
-                has_strong = False
-                has_moderate = False
-            
-            return {
-                'has_strong_periodicity': has_strong,
-                'has_moderate_periodicity': has_moderate,
-                'dominant_period_hours': dominant_period_hours,
-                'periods': list(dominant_periods) if len(dominant_periods) > 0 else []
-            }
-        except Exception as e:
-            return {
-                'has_strong_periodicity': False,
-                'has_moderate_periodicity': False,
-                'dominant_period_hours': None,
-                'periods': []
-            }
-    
-    def _compute_autocorrelation(self, intervals):
-        """Cálculo CORE de autocorrelação - usado por ambos os métodos"""
-        if len(intervals) < 5:
-            return {
-                'peaks': [],
-                'has_autocorr': False,
-                'max_autocorr': 0
-            }
-        
-        try:
-            # NORMALIZAÇÃO (crucial para resultados consistentes)
-            intervals_norm = (intervals - np.mean(intervals)) / np.std(intervals)
-            
-            # Correlação usando signal.correlate
-            autocorr = signal.correlate(intervals_norm, intervals_norm, mode='full')
-            autocorr = autocorr[len(autocorr)//2:]
-            autocorr = autocorr / autocorr[0]
-            
-            lags = np.arange(len(autocorr))
-            threshold = 2 / np.sqrt(len(intervals))
-            
-            # Picos significativos
-            significant_peaks = [(i, autocorr[i]) for i in range(1, min(len(autocorr), 20)) 
-                               if autocorr[i] > threshold]
-            
-            # Calcular max_autocorr
-            max_autocorr = max([abs(corr) for _, corr in significant_peaks]) if significant_peaks else 0
-            
-            return {
-                'peaks': significant_peaks,
-                'has_autocorr': len(significant_peaks) > 0,
-                'max_autocorr': max_autocorr
-            }
-        except Exception as e:
-            return {
-                'peaks': [],
-                'has_autocorr': False,
-                'max_autocorr': 0
-            }
-    
-    def _compute_predictability(self, intervals):
-        """Cálculo CORE de previsibilidade - usado por ambos os métodos"""
-        if len(intervals) < 5:
-            return {
-                'predictability_score': 0,
-                'entropy': 1,
-                'next_expected_hours': np.mean(intervals) if len(intervals) > 0 else 0
-            }
-        
-        n_bins = min(10, len(intervals) // 3)
-        hist, _ = np.histogram(intervals, bins=n_bins)
-        probs = hist[hist > 0] / hist.sum()
-        entropy = -np.sum(probs * np.log2(probs))
-        max_entropy = np.log2(n_bins)
-        norm_entropy = entropy / max_entropy if max_entropy > 0 else 1
-        
-        predictability_score = (1 - norm_entropy) * 100
-        
-        return {
-            'predictability_score': predictability_score,
-            'entropy': norm_entropy,
-            'next_expected_hours': np.mean(intervals)
-        }
-    
-    def _compute_markov_chains(self, intervals):
-        """Cálculo CORE de cadeias de Markov - usado por ambos os métodos"""
-        if len(intervals) < 5:
-            return {'markov_score': 0, 'markov_predictability': 0}
-        
-        try:
-            # Discretizar intervalos em estados
-            bins = np.percentile(intervals, [0, 33, 67, 100])
-            states = np.digitize(intervals, bins[1:-1])
-            n_states = 3
-            
-            # Construir matriz de transição
-            transition_matrix = np.zeros((n_states, n_states))
-            for i in range(len(states) - 1):
-                current = states[i]
-                next_state = states[i + 1]
-                transition_matrix[current, next_state] += 1
-            
-            # Normalizar
-            row_sums = transition_matrix.sum(axis=1, keepdims=True)
-            row_sums[row_sums == 0] = 1
-            transition_matrix = transition_matrix / row_sums
-            
-            # Score baseado nas probabilidades máximas
-            max_probs = transition_matrix.max(axis=1)
-            markov_score = np.mean(max_probs) * 100
-            
-            return {
-                'markov_score': markov_score,
-                'markov_predictability': markov_score
-            }
-        except:
-            return {'markov_score': 0, 'markov_predictability': 0}
-    
-    def _compute_randomness(self, intervals):
-        """Cálculo CORE de aleatoriedade - usado por ambos os métodos"""
-        if len(intervals) < 5:
-            return {'overall_randomness_score': 50, 'randomness_score': 50}
-        
-        try:
-            # Runs Test
-            median = np.median(intervals)
-            runs = np.diff(intervals > median).sum() + 1
-            expected_runs = len(intervals) / 2
-            runs_score = min(abs(runs - expected_runs) / expected_runs * 100, 100)
-            
-            overall_randomness = runs_score
-            
-            return {
-                'overall_randomness_score': overall_randomness,
-                'randomness_score': overall_randomness
-            }
-        except:
-            return {'overall_randomness_score': 50, 'randomness_score': 50}
-    
-    def _compute_stability(self, intervals):
-        """Cálculo CORE de estabilidade - usado por ambos os métodos"""
-        if len(intervals) < 10:
-            return {
-                'is_stable': True,
-                'drift_pct': 0,
-                'p_value': 1.0,
-                'stability_score': 50
-            }
-        
-        try:
-            mid = len(intervals) // 2
-            first_half = intervals[:mid]
-            second_half = intervals[mid:]
-            
-            _, p_value = stats.ttest_ind(first_half, second_half)
-            
-            is_stable = p_value > 0.05
-            
-            mean_diff = abs(np.mean(second_half) - np.mean(first_half))
-            drift_pct = (mean_diff / np.mean(first_half)) * 100 if np.mean(first_half) > 0 else 0
-            
-            stability_score = min(p_value * 100, 100)
-            
-            return {
-                'is_stable': is_stable,
-                'drift_pct': drift_pct,
-                'p_value': p_value,
-                'stability_score': stability_score
-            }
-        except Exception as e:
-            return {
-                'is_stable': True,
-                'drift_pct': 0,
-                'p_value': 1.0,
-                'stability_score': 50
-            }
-    
-    # ============================================================
-    # MÉTODOS COM INTERFACE (análise individual)
-    # ============================================================
-    
-    def _analyze_basic_statistics(self, intervals):
-        """Estatísticas básicas COM INTERFACE"""
-        st.subheader("📊 1. Estatísticas de Intervalos")
-        
-        stats_dict = self._compute_basic_statistics(intervals)
-        
-        col1, col2, col3, col4, col5 = st.columns(5)
-        col1.metric("⏱️ Média", f"{stats_dict['mean']:.1f}h")
-        col2.metric("📊 Mediana", f"{stats_dict['median']:.1f}h")
-        col3.metric("📈 Desvio", f"{stats_dict['std']:.1f}h")
-        col4.metric("⚡ Mínimo", f"{stats_dict['min']:.1f}h")
-        col5.metric("🐌 Máximo", f"{stats_dict['max']:.1f}h")
-        
-        return stats_dict
-    
-    def _analyze_regularity(self, intervals):
-        """Análise de regularidade COM INTERFACE"""
-        st.subheader("🎯 2. Regularidade e Aleatoriedade")
-        
-        result = self._compute_regularity(intervals)
-        
-        pattern_color = {
-            "🟢 ALTAMENTE REGULAR": "green",
-            "🟢 REGULAR": "lightgreen",
-            "🟡 SEMI-REGULAR": "yellow",
-            "🟠 IRREGULAR": "orange",
-            "🔴 ALTAMENTE IRREGULAR": "red"
-        }.get(result['type'], "gray")
-        
-        col1, col2 = st.columns([3, 1])
-        
-        with col1:
-            st.markdown(f"**Classificação:** {result['type']}")
-            st.write(f"**CV:** {result['cv']:.2%}")
-            
-            # Teste de Shapiro-Wilk para normalidade
-            if len(intervals) >= 3:
-                _, p_value = stats.shapiro(intervals)
-                if p_value > 0.05:
-                    st.info("📊 **Normalidade:** Distribuição aproximadamente normal")
-                else:
-                    st.warning("📊 **Normalidade:** Distribuição não-normal")
-        
-        with col2:
-            fig = go.Figure(go.Indicator(
-                mode="gauge+number",
-                value=result['regularity_score'],
-                title={'text': "Regularidade"},
-                gauge={
-                    'axis': {'range': [0, 100]},
-                    'bar': {'color': pattern_color},
-                    'steps': [
-                        {'range': [0, 40], 'color': "lightgray"},
-                        {'range': [40, 70], 'color': "lightyellow"},
-                        {'range': [70, 100], 'color': "lightgreen"}
-                    ]
-                }
-            ))
-            fig.update_layout(height=250)
-            st.plotly_chart(fig, use_container_width=True, key='reg_gauge')
-        
-        return result
-    
-    def _analyze_periodicity(self, intervals):
-        """Análise de periodicidade COM INTERFACE"""
-        st.subheader("🔍 3. Periodicidade (FFT)")
-        
-        result = self._compute_periodicity(intervals)
-        
-        if len(intervals) < 10:
-            st.info("📊 Mínimo de 10 intervalos necessários")
-            return result
-        
-        if len(result.get('periods', [])) > 0:
-            st.success("🎯 **Periodicidades Detectadas:**")
-            for period in result['periods']:
-                est_time = period * np.mean(intervals)
-                time_str = f"{est_time:.1f}h" if est_time < 24 else f"{est_time/24:.1f} dias"
-                st.write(f"• Período: **{period:.1f}** ocorrências (~{time_str})")
-        else:
-            st.info("📊 Nenhuma periodicidade forte detectada")
-        
-        # Gráfico FFT
-        try:
-            intervals_norm = (intervals - np.mean(intervals)) / np.std(intervals)
-            n_padded = 2**int(np.ceil(np.log2(len(intervals_norm))))
-            intervals_padded = np.pad(intervals_norm, (0, n_padded - len(intervals_norm)), 'constant')
-            
-            fft_vals = fft(intervals_padded)
-            freqs = fftfreq(n_padded, d=1)
-            
-            positive_idx = freqs > 0
-            freqs_pos = freqs[positive_idx]
-            fft_mag = np.abs(fft_vals[positive_idx])
-            
-            fig = go.Figure()
-            fig.add_trace(go.Scatter(
-                x=1/freqs_pos[:len(freqs_pos)//4],
-                y=fft_mag[:len(freqs_pos)//4],
-                mode='lines',
-                fill='tozeroy'
-            ))
-            fig.update_layout(
-                title="Espectro de Frequência",
-                xaxis_title="Período",
-                yaxis_title="Magnitude",
-                height=300,
-                xaxis_type="log"
-            )
-            st.plotly_chart(fig, use_container_width=True, key='fft')
-        except:
-            pass
-        
-        return result
-    
-    def _analyze_autocorrelation(self, intervals):
-        """Análise de autocorrelação COM INTERFACE"""
-        st.subheader("📈 4. Autocorrelação")
-        
-        result = self._compute_autocorrelation(intervals)
-        
-        if len(intervals) < 5:
-            return result
-        
-        if result['has_autocorr']:
-            st.success("✅ **Autocorrelação Significativa:**")
-            for lag, corr in result['peaks'][:3]:
-                st.write(f"• Lag {lag}: {corr:.2f}")
-        else:
-            st.info("📊 Sem autocorrelação significativa")
-        
-        # Gráfico
-        try:
-            intervals_norm = (intervals - np.mean(intervals)) / np.std(intervals)
-            autocorr = signal.correlate(intervals_norm, intervals_norm, mode='full')
-            autocorr = autocorr[len(autocorr)//2:]
-            autocorr = autocorr / autocorr[0]
-            
-            lags = np.arange(len(autocorr))
-            threshold = 2 / np.sqrt(len(intervals))
-            
-            fig = go.Figure()
-            fig.add_trace(go.Scatter(
-                x=lags[:min(30, len(lags))],
-                y=autocorr[:min(30, len(autocorr))],
-                mode='lines+markers'
-            ))
-            fig.add_hline(y=threshold, line_dash="dash", line_color="red")
-            fig.add_hline(y=-threshold, line_dash="dash", line_color="red")
-            fig.update_layout(title="Autocorrelação", height=300)
-            st.plotly_chart(fig, use_container_width=True, key='autocorr')
-        except:
-            pass
-        
-        return result
-    
-    # ============================================================
-    # MÉTODOS SILENCIOSOS (análise completa) - CHAMAM OS CORE!
-    # ============================================================
-    
-    def _analyze_basic_statistics_silent(self, intervals):
-        """✅ CORRIGIDO: Chama o método CORE"""
-        return self._compute_basic_statistics(intervals)
-    
-    def _analyze_regularity_silent(self, intervals):
-        """✅ CORRIGIDO: Chama o método CORE"""
-        return self._compute_regularity(intervals)
-    
-    def _analyze_periodicity_silent(self, intervals):
-        """✅ CORRIGIDO: Chama o método CORE"""
-        return self._compute_periodicity(intervals)
-    
-    def _analyze_autocorrelation_silent(self, intervals):
-        """✅ CORRIGIDO: Chama o método CORE"""
-        return self._compute_autocorrelation(intervals)
-    
-    def _calculate_predictability_silent(self, intervals):
-        """✅ CORRIGIDO: Chama o método CORE"""
-        return self._compute_predictability(intervals)
-    
-    def _analyze_markov_chains_silent(self, intervals):
-        """✅ CORRIGIDO: Chama o método CORE"""
-        return self._compute_markov_chains(intervals)
-    
-    def _advanced_randomness_tests_silent(self, intervals):
-        """✅ CORRIGIDO: Chama o método CORE"""
-        return self._compute_randomness(intervals)
-    
-    def _analyze_stability_silent(self, intervals):
-        """✅ CORRIGIDO: Chama o método CORE"""
-        return self._compute_stability(intervals)
-    
-    # ============================================================
-    # CÁLCULO DE SCORE FINAL (usado por ambos)
-    # ============================================================
-    
-    def _calculate_final_score(self, results):
-        """
-        Calcula o score final de reincidência (0-100) usando 7 CRITÉRIOS ESSENCIAIS
-        """
-        scores = {
-            # 1. REGULARIDADE (20 pontos)
-            'regularity': results['regularity']['regularity_score'] * 0.20,
-            
-            # 2. PERIODICIDADE (20 pontos)
-            'periodicity': (100 if results['periodicity']['has_strong_periodicity'] else 
-                          (50 if results['periodicity'].get('has_moderate_periodicity', False) else 0)) * 0.20,
-            
-            # 3. PREVISIBILIDADE (15 pontos)
-            'predictability': results['predictability']['predictability_score'] * 0.15,
-            
-            # 4. DETERMINISMO (15 pontos)
-            'determinism': (100 - results['randomness']['overall_randomness_score']) * 0.15,
-            
-            # 5. AUTOCORRELAÇÃO (10 pontos)
-            'autocorrelation': (results['autocorr']['max_autocorr'] * 100) * 0.10,
-            
-            # 6. ESTABILIDADE (10 pontos)
-            'stability': results.get('stability', {}).get('stability_score', 50) * 0.10,
-            
-            # 7. MARKOV (10 pontos)
-            'markov': results['markov']['markov_score'] * 0.10
-        }
-        
-        final_score = sum(scores.values())
-        
-        # Classificação
-        if final_score >= 70:
-            classification = "🔴 REINCIDENTE CRÍTICO (P1)"
-        elif final_score >= 50:
-            classification = "🟠 PARCIALMENTE REINCIDENTE (P2)"
-        elif final_score >= 30:
-            classification = "🟡 PADRÃO DETECTÁVEL (P3)"
-        else:
-            classification = "🟢 NÃO REINCIDENTE (P4)"
-        
-        return round(final_score, 2), classification
-    
-    # ============================================================
-    # MÉTODOS PÚBLICOS
-    # ============================================================
-    
-    def analyze_silent(self):
-        """Análise silenciosa para processamento em lote"""
+    def analyze(self):
+        """Método principal com interface Streamlit COMPLETA"""
+        st.header("🔄 Análise Avançada de Reincidência Temporal")
+        
         df = self._prepare_data()
         if df is None:
+            st.warning("⚠️ Dados insuficientes (mínimo 3 ocorrências).")
+            return
+        
+        st.info(f"📊 Analisando **{len(df)}** ocorrências do Short CI: **{self.alert_id}**")
+        
+        intervals_hours = df['time_diff_hours'].dropna().values
+        if len(intervals_hours) < 2:
+            st.warning("⚠️ Intervalos insuficientes.")
+            return
+        
+        # Executar TODAS as análises
+        results = {}
+        results['basic_stats'] = self._analyze_basic_statistics(intervals_hours)
+        results['regularity'] = self._analyze_regularity(intervals_hours)
+        results['periodicity'] = self._analyze_periodicity(intervals_hours)
+        results['autocorr'] = self._analyze_autocorrelation(intervals_hours)
+        results['temporal'] = self._analyze_temporal_patterns(df)
+        results['clusters'] = self._analyze_clusters(df, intervals_hours)
+        results['bursts'] = self._detect_bursts(intervals_hours)
+        results['seasonality'] = self._analyze_seasonality(df)
+        results['changepoints'] = self._detect_changepoints(intervals_hours)
+        results['anomalies'] = self._detect_anomalies(intervals_hours)
+        results['predictability'] = self._calculate_predictability(intervals_hours)
+        results['stability'] = self._analyze_stability(intervals_hours, df)
+        results['contextual'] = self._analyze_contextual_dependencies(df)
+        results['vulnerability'] = self._identify_vulnerability_windows(df, intervals_hours)
+        results['maturity'] = self._analyze_pattern_maturity(df, intervals_hours)
+        results['prediction_confidence'] = self._calculate_prediction_confidence(intervals_hours)
+        results['markov'] = self._analyze_markov_chains(intervals_hours)
+        results['randomness'] = self._advanced_randomness_tests(intervals_hours)
+        
+        # Classificação final COM REGRAS CUSTOMIZADAS
+        self._final_classification(results, df, intervals_hours)
+    
+    def analyze_complete_silent(self):
+        """
+        Análise COMPLETA silenciosa - MESMAS 18 ANÁLISES do modo Individual
+        Usado no modo "Completa + CSV"
+        """
+        df = self._prepare_data()
+        if df is None or len(df) < 3:
             return None
         
         intervals_hours = df['time_diff_hours'].dropna().values
         if len(intervals_hours) < 2:
             return None
         
-        # ✅ TODOS CHAMAM OS MÉTODOS CORE AGORA!
+        # Executar TODAS as 18 análises (sem interface)
         results = {}
-        results['basic_stats'] = self._compute_basic_statistics(intervals_hours)
-        results['regularity'] = self._compute_regularity(intervals_hours)
-        results['periodicity'] = self._compute_periodicity(intervals_hours)
-        results['autocorr'] = self._compute_autocorrelation(intervals_hours)
-        results['predictability'] = self._compute_predictability(intervals_hours)
-        results['markov'] = self._compute_markov_chains(intervals_hours)
-        results['randomness'] = self._compute_randomness(intervals_hours)
-        results['stability'] = self._compute_stability(intervals_hours)
-        
-        # Calcular score final
-        final_score, classification = self._calculate_final_score(results)
+        
+        try:
+            results['basic_stats'] = self._analyze_basic_statistics_complete(intervals_hours)
+        except Exception:
+            results['basic_stats'] = {'mean': 0, 'median': 0, 'std': 0, 'cv': 0}
+        
+        try:
+            results['regularity'] = self._analyze_regularity_complete(intervals_hours)
+        except Exception:
+            results['regularity'] = {'cv': 0, 'regularity_score': 0}
+        
+        try:
+            results['periodicity'] = self._analyze_periodicity_complete(intervals_hours)
+        except Exception:
+            results['periodicity'] = {'has_strong_periodicity': False, 'has_moderate_periodicity': False, 'dominant_period_hours': None}
+        
+        try:
+            results['autocorr'] = self._analyze_autocorrelation_complete(intervals_hours)
+        except Exception:
+            results['autocorr'] = {'max_autocorr': 0}
+        
+        try:
+            results['temporal'] = self._analyze_temporal_patterns_complete(df)
+        except Exception:
+            results['temporal'] = {'hourly_concentration': 0, 'daily_concentration': 0, 'peak_hours': [], 'peak_days': []}
+        
+        try:
+            results['clusters'] = self._analyze_clusters_complete(df, intervals_hours)
+        except Exception:
+            results['clusters'] = {'n_clusters': 0}
+        
+        try:
+            results['bursts'] = self._detect_bursts_complete(intervals_hours)
+        except Exception:
+            results['bursts'] = {'n_bursts': 0, 'has_bursts': False}
+        
+        try:
+            results['seasonality'] = self._analyze_seasonality_complete(df)
+        except Exception:
+            results['seasonality'] = {'trend': 'stable'}
+        
+        try:
+            results['changepoints'] = self._detect_changepoints_complete(intervals_hours)
+        except Exception:
+            results['changepoints'] = {'changepoints': [], 'has_changes': False}
+        
+        try:
+            results['anomalies'] = self._detect_anomalies_complete(intervals_hours)
+        except Exception:
+            results['anomalies'] = {'anomaly_rate': 0}
+        
+        try:
+            results['predictability'] = self._calculate_predictability_complete(intervals_hours)
+        except Exception:
+            results['predictability'] = {'predictability_score': 0, 'next_expected_hours': 0}
+        
+        try:
+            results['stability'] = self._analyze_stability_complete(intervals_hours)
+        except Exception:
+            results['stability'] = {'is_stable': True, 'stability_score': 50}
+        
+        try:
+            results['contextual'] = self._analyze_contextual_dependencies_complete(df)
+        except Exception:
+            results['contextual'] = {'holiday_correlation': 0, 'weekend_correlation': 0}
+        
+        try:
+            results['vulnerability'] = self._identify_vulnerability_windows_complete(df)
+        except Exception:
+            results['vulnerability'] = {'top_windows': []}
+        
+        try:
+            results['maturity'] = self._analyze_pattern_maturity_complete(intervals_hours)
+        except Exception:
+            results['maturity'] = {'maturity': 'stable'}
+        
+        try:
+            results['prediction_confidence'] = self._calculate_prediction_confidence_complete(intervals_hours)
+        except Exception:
+            results['prediction_confidence'] = {'confidence': 'low', 'score': 0}
+        
+        try:
+            results['markov'] = self._analyze_markov_chains_complete(intervals_hours)
+        except Exception:
+            results['markov'] = {'markov_score': 0}
+        
+        try:
+            results['randomness'] = self._advanced_randomness_tests_complete(intervals_hours)
+        except Exception:
+            results['randomness'] = {'overall_randomness_score': 50}
+        
+        # Calcular score final VALIDADO
+        final_score, classification = self._calculate_final_score_validated(results, df, intervals_hours)
+        
+        # Gerar regra customizada
+        regra = gerar_regra_customizada(results, df, intervals_hours)
         
         return {
             'short_ci': self.alert_id,
@@ -627,606 +932,1366 @@
             'periodicity_detected': results['periodicity']['has_strong_periodicity'],
             'dominant_period_hours': results['periodicity'].get('dominant_period_hours'),
             'predictability_score': results['predictability']['predictability_score'],
-            'next_occurrence_prediction_hours': results['predictability']['next_expected_hours']
-=======
-page_title=“Analisador de Alertas - Completo”,
-page_icon=“🚨”,
-layout=“wide”,
-initial_sidebar_state=“expanded”
-)
-
-# ============================================================
-
-# FUNÇÕES DE GERAÇÃO DE REGRAS CUSTOMIZADAS
-
-# ============================================================
-
-def identificar_padrao_dominante(results):
-“””
-Identifica o padrão DOMINANTE baseado em todos os scores
-
-```
-Returns:
-    tuple: (tipo_padrao, confianca, detalhes)
-"""
-padroes_detectados = []
-
-# 1. PERIODICIDADE FORTE (Intervalo fixo: 8 em 8h, 12 em 12h, etc)
-if results['periodicity'].get('has_strong_periodicity', False):
-    periodo_horas = results['periodicity'].get('dominant_period_hours')
-    
-    if periodo_horas:
-        confianca = 90 if results['regularity']['regularity_score'] > 80 else 75
-        
-        # Classificar o tipo de período
-        if periodo_horas < 1:
-            subtipo = "MINUTOS"
-            descricao = f"A cada {periodo_horas * 60:.0f} minutos"
-        elif periodo_horas < 12:
-            subtipo = "HORARIO_FIXO"
-            descricao = f"A cada {periodo_horas:.1f} horas"
-        elif 20 <= periodo_horas <= 28:
-            subtipo = "DIARIO"
-            descricao = "Aproximadamente 1x por dia"
-        elif 160 <= periodo_horas <= 180:
-            subtipo = "SEMANAL"
-            descricao = "Aproximadamente 1x por semana"
-        elif 330 <= periodo_horas <= 370:
-            subtipo = "QUINZENAL"
-            descricao = "Aproximadamente a cada 15 dias"
+            'next_occurrence_prediction_hours': results['predictability']['next_expected_hours'],
+            'hourly_concentration': results['temporal']['hourly_concentration'],
+            'daily_concentration': results['temporal']['daily_concentration'],
+            'burst_detected': results['bursts']['has_bursts'],
+            'n_bursts': results['bursts']['n_bursts'],
+            'markov_score': results['markov']['markov_score'],
+            'randomness_score': results['randomness']['overall_randomness_score'],
+            'stability_score': results['stability']['stability_score'],
+            'anomaly_rate': results['anomalies']['anomaly_rate'],
+            'pattern_type': regra['tipo'],
+            'pattern_subtype': regra['subtipo'],
+            'pattern_description': regra['padrao_principal']['descricao'],
+            'pattern_confidence': regra['padrao_principal']['confianca']
+        }
+    
+    # ============================================================
+    # ANÁLISES COM INTERFACE (versão completa para modo Individual)
+    # ============================================================
+    
+    def _analyze_basic_statistics(self, intervals):
+        """Estatísticas básicas"""
+        st.subheader("📊 1. Estatísticas de Intervalos")
+        
+        stats_dict = {
+            'mean': np.mean(intervals),
+            'median': np.median(intervals),
+            'std': np.std(intervals),
+            'min': np.min(intervals),
+            'max': np.max(intervals),
+            'cv': np.std(intervals) / np.mean(intervals) if np.mean(intervals) > 0 else float('inf'),
+            'q25': np.percentile(intervals, 25),
+            'q75': np.percentile(intervals, 75),
+            'iqr': np.percentile(intervals, 75) - np.percentile(intervals, 25)
+        }
+        
+        col1, col2, col3, col4, col5 = st.columns(5)
+        col1.metric("⏱️ Média", f"{stats_dict['mean']:.1f}h")
+        col2.metric("📊 Mediana", f"{stats_dict['median']:.1f}h")
+        col3.metric("📈 Desvio", f"{stats_dict['std']:.1f}h")
+        col4.metric("⚡ Mínimo", f"{stats_dict['min']:.1f}h")
+        col5.metric("🐌 Máximo", f"{stats_dict['max']:.1f}h")
+        
+        return stats_dict
+    
+    def _analyze_regularity(self, intervals):
+        """Análise de regularidade"""
+        st.subheader("🎯 2. Regularidade")
+        
+        cv = np.std(intervals) / np.mean(intervals) if np.mean(intervals) > 0 else float('inf')
+        
+        if cv < 0.20:
+            regularity_score = 95
+            pattern_type = "🟢 ALTAMENTE REGULAR"
+            pattern_color = "green"
+        elif cv < 0.40:
+            regularity_score = 80
+            pattern_type = "🟢 REGULAR"
+            pattern_color = "lightgreen"
+        elif cv < 0.70:
+            regularity_score = 60
+            pattern_type = "🟡 SEMI-REGULAR"
+            pattern_color = "yellow"
+        elif cv < 1.20:
+            regularity_score = 35
+            pattern_type = "🟠 IRREGULAR"
+            pattern_color = "orange"
         else:
-            subtipo = "PERIODICO_IRREGULAR"
-            descricao = f"Período de {periodo_horas / 24:.1f} dias"
-        
-        padroes_detectados.append({
-            'tipo': 'PERIODICO_FIXO',
-            'subtipo': subtipo,
-            'confianca': confianca,
-            'score_relevancia': 95,
-            'periodo_horas': periodo_horas,
-            'descricao': descricao
-        })
-
-# 2. CONCENTRAÇÃO HORÁRIA (Sempre nos mesmos horários: 8h, 16h, 00h)
-if results['temporal'].get('hourly_concentration', 0) > 60:
-    peak_hours = results['temporal'].get('peak_hours', [])
-    
-    if peak_hours:
-        confianca = 85 if len(peak_hours) <= 3 else 70
-        
-        padroes_detectados.append({
-            'tipo': 'HORARIOS_FIXOS',
-            'subtipo': 'INTRADIARIO',
-            'confianca': confianca,
-            'score_relevancia': 90,
-            'horarios': peak_hours,
-            'concentracao': results['temporal']['hourly_concentration'],
-            'descricao': f"Concentrado nos horários: {', '.join([f'{h:02d}:00' for h in peak_hours])}"
-        })
-
-# 3. CONCENTRAÇÃO SEMANAL (Sempre nos mesmos dias da semana)
-if results['temporal'].get('daily_concentration', 0) > 60:
-    peak_days = results['temporal'].get('peak_days', [])
-    
-    if peak_days:
-        confianca = 80
-        dias_map = ['Segunda', 'Terça', 'Quarta', 'Quinta', 'Sexta', 'Sábado', 'Domingo']
-        dias_nome = [dias_map[d] for d in peak_days]
-        
-        padroes_detectados.append({
-            'tipo': 'DIAS_FIXOS',
-            'subtipo': 'SEMANAL',
-            'confianca': confianca,
-            'score_relevancia': 85,
-            'dias': peak_days,
-            'concentracao': results['temporal']['daily_concentration'],
-            'descricao': f"Concentrado nos dias: {', '.join(dias_nome)}"
-        })
-
-# 4. PADRÃO DE BURST/RAJADA
-if results['bursts'].get('has_bursts', False):
-    n_bursts = results['bursts'].get('n_bursts', 0)
-    
-    if n_bursts >= 2:
-        confianca = 75
-        
-        padroes_detectados.append({
-            'tipo': 'BURST',
-            'subtipo': 'RAJADAS',
-            'confianca': confianca,
-            'score_relevancia': 70,
-            'num_bursts': n_bursts,
-            'descricao': f"Padrão de rajadas ({n_bursts} detectadas)"
-        })
-
-# 5. ALTA REGULARIDADE sem periodicidade clara
-if (results['regularity']['regularity_score'] > 70 and 
-    not results['periodicity'].get('has_strong_periodicity', False)):
-    
-    cv = results['regularity']['cv']
-    confianca = 65
-    
-    padroes_detectados.append({
-        'tipo': 'REGULAR_SEM_CICLO',
-        'subtipo': 'ESTAVEL',
-        'confianca': confianca,
-        'score_relevancia': 60,
-        'cv': cv,
-        'descricao': f"Regular mas sem ciclo claro (CV={cv:.2%})"
-    })
-
-# 6. MARKOV (Dependência de estado anterior)
-if results['markov'].get('markov_score', 0) > 60:
-    markov_score = results['markov']['markov_score']
-    confianca = 70
-    
-    padroes_detectados.append({
-        'tipo': 'MARKOV',
-        'subtipo': 'DEPENDENTE',
-        'confianca': confianca,
-        'score_relevancia': 55,
-        'markov_score': markov_score,
-        'descricao': f"Padrão markoviano (score={markov_score:.1f})"
-    })
-
-# 7. COMPORTAMENTO CONTEXTUAL (Fins de semana, feriados, horário comercial)
-if results.get('contextual'):
-    weekend_corr = results['contextual'].get('weekend_correlation', 0)
-    holiday_corr = results['contextual'].get('holiday_correlation', 0)
-    
-    if weekend_corr > 0.3:
-        confianca = 70
-        padroes_detectados.append({
-            'tipo': 'CONTEXTUAL',
-            'subtipo': 'FINS_DE_SEMANA',
-            'confianca': confianca,
-            'score_relevancia': 65,
-            'correlacao': weekend_corr,
-            'descricao': f"Correlacionado com fins de semana ({weekend_corr:.0%})"
-        })
-    
-    if holiday_corr > 0.2:
-        confianca = 65
-        padroes_detectados.append({
-            'tipo': 'CONTEXTUAL',
-            'subtipo': 'FERIADOS',
-            'confianca': confianca,
-            'score_relevancia': 60,
-            'correlacao': holiday_corr,
-            'descricao': f"Correlacionado com feriados ({holiday_corr:.0%})"
-        })
-
-# 8. SEM PADRÃO CLARO (comportamento aleatório)
-if not padroes_detectados or results['randomness'].get('overall_randomness_score', 50) > 70:
-    return {
-        'tipo': 'SEM_PADRAO_CLARO',
-        'subtipo': 'ALEATORIO',
-        'confianca': 60,
-        'score_relevancia': 0,
-        'descricao': 'Comportamento aleatório ou sem padrão detectável'
-    }, []
-
-# Ordenar por relevância e confiança
-padroes_detectados.sort(key=lambda x: (x['score_relevancia'], x['confianca']), reverse=True)
-
-# Retornar padrão dominante + padrões secundários
-padrao_principal = padroes_detectados[0] if padroes_detectados else None
-padroes_secundarios = padroes_detectados[1:3] if len(padroes_detectados) > 1 else []
-
-return padrao_principal, padroes_secundarios
-```
-
-def gerar_regra_customizada(results, df, intervals_hours):
-“””
-Gera regra customizada baseada no padrão identificado
-
-```
-Returns:
-    dict: Regra com parâmetros específicos
-"""
-padrao_principal, padroes_secundarios = identificar_padrao_dominante(results)
-
-if not padrao_principal:
-    return gerar_regra_generica()
-
-tipo = padrao_principal['tipo']
-
-# REGRAS POR TIPO DE PADRÃO
-
-if tipo == 'PERIODICO_FIXO':
-    periodo = padrao_principal['periodo_horas']
-    subtipo = padrao_principal['subtipo']
-    
-    # Calcular tolerância baseada na regularidade
-    cv = results['regularity']['cv']
-    if cv < 0.2:
-        tolerancia_pct = 0.10  # 10% de tolerância para padrões muito regulares
-    elif cv < 0.4:
-        tolerancia_pct = 0.15
-    else:
-        tolerancia_pct = 0.25
-    
-    tolerancia = periodo * tolerancia_pct
-    
-    # Definir quantas ocorrências consecutivas
-    if periodo < 4:  # Menos de 4 horas
-        ocorrencias_minimas = 5  # 5 vezes consecutivas
-        janela_analise_multiplicador = 6
-    elif periodo < 12:
-        ocorrencias_minimas = 4
-        janela_analise_multiplicador = 5
-    elif periodo < 48:
-        ocorrencias_minimas = 3
-        janela_analise_multiplicador = 4
-    else:
-        ocorrencias_minimas = 3
-        janela_analise_multiplicador = 4
-    
-    janela_analise_horas = periodo * janela_analise_multiplicador
-    
-    return {
-        'tipo': 'INTERVALO_FIXO',
-        'subtipo': subtipo,
-        'padrao_principal': padrao_principal,
-        'padroes_secundarios': padroes_secundarios,
-        'parametros': {
-            'periodo_esperado_horas': round(periodo, 2),
-            'tolerancia_horas': round(tolerancia, 2),
-            'tolerancia_percentual': tolerancia_pct * 100,
-            'ocorrencias_consecutivas_minimas': ocorrencias_minimas,
-            'janela_analise_horas': round(janela_analise_horas, 2),
-            'confianca_padrao': padrao_principal['confianca']
-        },
-        'criterio_reincidencia': {
-            'descricao': f"Considerar REINCIDENTE se ocorrer {ocorrencias_minimas}+ vezes consecutivas",
-            'condicao': f"Com intervalo de {periodo:.1f}h (±{tolerancia:.1f}h)",
-            'janela': f"Analisando últimas {janela_analise_horas:.0f}h"
-        },
-        'implementacao': {
-            'logica': f"""
-            FOR cada novo alerta:
-                ultimos_alertas = buscar_ultimos_alertas(janela={janela_analise_horas:.0f}h)
+            regularity_score = 15
+            pattern_type = "🔴 MUITO IRREGULAR"
+            pattern_color = "red"
+        
+        col1, col2 = st.columns([3, 1])
+        
+        with col1:
+            st.markdown(f"**Classificação:** {pattern_type}")
+            st.write(f"**CV:** {cv:.2%}")
+            
+            if len(intervals) >= 3:
+                _, p_value = stats.shapiro(intervals)
+                if p_value > 0.05:
+                    st.info("📊 Distribuição aproximadamente normal")
+                else:
+                    st.warning("📊 Distribuição não-normal")
+        
+        with col2:
+            fig = go.Figure(go.Indicator(
+                mode="gauge+number",
+                value=regularity_score,
+                title={'text': "Regularidade"},
+                gauge={
+                    'axis': {'range': [0, 100]},
+                    'bar': {'color': pattern_color},
+                    'steps': [
+                        {'range': [0, 35], 'color': "lightgray"},
+                        {'range': [35, 60], 'color': "lightyellow"},
+                        {'range': [60, 100], 'color': "lightgreen"}
+                    ]
+                }
+            ))
+            fig.update_layout(height=250)
+            st.plotly_chart(fig, use_container_width=True, key='reg_gauge')
+        
+        return {'cv': cv, 'regularity_score': regularity_score, 'type': pattern_type}
+    
+    def _analyze_periodicity(self, intervals):
+        """Análise de periodicidade com FFT"""
+        st.subheader("🔍 3. Periodicidade (FFT)")
+        
+        if len(intervals) < 10:
+            st.info("📊 Mínimo de 10 intervalos necessários")
+            return {'has_periodicity': False, 'has_strong_periodicity': False}
+        
+        intervals_norm = (intervals - np.mean(intervals)) / np.std(intervals)
+        n_padded = 2**int(np.ceil(np.log2(len(intervals_norm))))
+        intervals_padded = np.pad(intervals_norm, (0, n_padded - len(intervals_norm)), 'constant')
+        
+        fft_vals = fft(intervals_padded)
+        freqs = fftfreq(n_padded, d=1)
+        
+        positive_idx = freqs > 0
+        freqs_pos = freqs[positive_idx]
+        fft_mag = np.abs(fft_vals[positive_idx])
+        
+        threshold = np.mean(fft_mag) + 2 * np.std(fft_mag)
+        peaks_idx = fft_mag > threshold
+        
+        dominant_periods = []
+        has_strong_periodicity = False
+        dominant_period_hours = None
+        
+        if np.any(peaks_idx):
+            dominant_freqs = freqs_pos[peaks_idx]
+            dominant_periods = 1 / dominant_freqs
+            dominant_periods = dominant_periods[dominant_periods < len(intervals)][:3]
+            
+            if len(dominant_periods) > 0:
+                has_strong_periodicity = True
+                dominant_period_hours = dominant_periods[0] * np.mean(intervals)
                 
-                IF len(ultimos_alertas) >= {ocorrencias_minimas}:
-                    intervalos = calcular_intervalos(ultimos_alertas)
-                    
-                    contador_padrao = 0
-                    FOR intervalo in intervalos:
-                        IF {periodo - tolerancia:.1f} <= intervalo <= {periodo + tolerancia:.1f}:
-                            contador_padrao += 1
-                    
-                    IF contador_padrao >= {ocorrencias_minimas - 1}:
-                        MARCAR_COMO_REINCIDENTE()
-                        GERAR_ALERTA_CRITICO()
-            """
+                st.success("🎯 **Periodicidades Detectadas:**")
+                for period in dominant_periods:
+                    est_time = period * np.mean(intervals)
+                    time_str = f"{est_time:.1f}h" if est_time < 24 else f"{est_time/24:.1f} dias"
+                    st.write(f"• Período: **{period:.1f}** ocorrências (~{time_str})")
+        else:
+            st.info("📊 Nenhuma periodicidade forte detectada")
+        
+        fig = go.Figure()
+        fig.add_trace(go.Scatter(
+            x=1/freqs_pos[:len(freqs_pos)//4],
+            y=fft_mag[:len(freqs_pos)//4],
+            mode='lines',
+            fill='tozeroy'
+        ))
+        fig.update_layout(
+            title="Espectro de Frequência",
+            xaxis_title="Período",
+            yaxis_title="Magnitude",
+            height=300,
+            xaxis_type="log"
+        )
+        st.plotly_chart(fig, use_container_width=True, key='fft')
+        
+        return {
+            'periods': dominant_periods,
+            'has_periodicity': len(dominant_periods) > 0,
+            'has_strong_periodicity': has_strong_periodicity,
+            'dominant_period_hours': dominant_period_hours
         }
-    }
-
-elif tipo == 'HORARIOS_FIXOS':
-    horarios = padrao_principal['horarios']
-    concentracao = padrao_principal['concentracao']
-    
-    # Tolerância em minutos
-    tolerancia_minutos = 30 if concentracao > 80 else 45
-    
-    # Quantos dias consecutivos
-    dias_consecutivos = 3 if concentracao > 75 else 4
-    
-    return {
-        'tipo': 'HORARIOS_RECORRENTES',
-        'subtipo': 'INTRADIARIO',
-        'padrao_principal': padrao_principal,
-        'padroes_secundarios': padroes_secundarios,
-        'parametros': {
-            'horarios_esperados': horarios,
-            'tolerancia_minutos': tolerancia_minutos,
-            'dias_consecutivos_minimo': dias_consecutivos,
-            'concentracao_horaria': concentracao,
-            'confianca_padrao': padrao_principal['confianca']
-        },
-        'criterio_reincidencia': {
-            'descricao': f"Considerar REINCIDENTE se ocorrer {dias_consecutivos}+ dias consecutivos",
-            'condicao': f"Nos horários: {', '.join([f'{h:02d}:00' for h in horarios])} (±{tolerancia_minutos}min)",
-            'janela': f"Últimos {dias_consecutivos} dias"
-        },
-        'implementacao': {
-            'logica': f"""
-            FOR cada novo alerta:
-                hora_alerta = extrair_hora(alerta)
+    
+    def _analyze_autocorrelation(self, intervals):
+        """Análise de autocorrelação"""
+        st.subheader("📈 4. Autocorrelação")
+        
+        if len(intervals) < 5:
+            return {}
+        
+        intervals_norm = (intervals - np.mean(intervals)) / np.std(intervals)
+        autocorr = signal.correlate(intervals_norm, intervals_norm, mode='full')
+        autocorr = autocorr[len(autocorr)//2:]
+        autocorr = autocorr / autocorr[0]
+        
+        lags = np.arange(len(autocorr))
+        threshold = 2 / np.sqrt(len(intervals))
+        
+        significant_peaks = [(i, autocorr[i]) for i in range(1, min(len(autocorr), 20)) 
+                           if autocorr[i] > threshold]
+        
+        if significant_peaks:
+            st.success("✅ **Autocorrelação Significativa:**")
+            for lag, corr in significant_peaks[:3]:
+                st.write(f"• Lag {lag}: {corr:.2f}")
+        else:
+            st.info("📊 Sem autocorrelação significativa")
+        
+        fig = go.Figure()
+        fig.add_trace(go.Scatter(
+            x=lags[:min(30, len(lags))],
+            y=autocorr[:min(30, len(autocorr))],
+            mode='lines+markers'
+        ))
+        fig.add_hline(y=threshold, line_dash="dash", line_color="red")
+        fig.add_hline(y=-threshold, line_dash="dash", line_color="red")
+        fig.update_layout(title="Autocorrelação", height=300)
+        st.plotly_chart(fig, use_container_width=True, key='autocorr')
+        
+        # Calcular max autocorrelation para o score
+        max_autocorr = max([corr for _, corr in significant_peaks], default=0)
+        
+        return {
+            'peaks': significant_peaks, 
+            'has_autocorr': len(significant_peaks) > 0,
+            'max_autocorr': max_autocorr
+        }
+    
+    def _analyze_temporal_patterns(self, df):
+        """Análise de padrões temporais"""
+        st.subheader("⏰ 5. Padrões Temporais")
+        
+        hourly = df.groupby('hour').size()
+        hourly = hourly.reindex(range(24), fill_value=0)
+        
+        daily = df.groupby('day_of_week').size()
+        daily = daily.reindex(range(7), fill_value=0)
+        
+        col1, col2 = st.columns(2)
+        
+        with col1:
+            fig = go.Figure(go.Bar(
+                x=list(range(24)),
+                y=hourly.values,
+                marker_color=['red' if v > hourly.mean() + hourly.std() else 'lightblue' 
+                            for v in hourly.values]
+            ))
+            fig.update_layout(title="Por Hora", xaxis_title="Hora", height=250)
+            st.plotly_chart(fig, use_container_width=True, key='hourly')
+            
+            peak_hours = hourly[hourly > hourly.mean() + hourly.std()].index.tolist()
+            if peak_hours:
+                st.success(f"🕐 **Picos:** {', '.join([f'{h:02d}:00' for h in peak_hours])}")
+        
+        with col2:
+            days_map = ['Seg', 'Ter', 'Qua', 'Qui', 'Sex', 'Sáb', 'Dom']
+            fig = go.Figure(go.Bar(
+                x=days_map,
+                y=daily.values,
+                marker_color=['red' if v > daily.mean() + daily.std() else 'lightgreen' 
+                            for v in daily.values]
+            ))
+            fig.update_layout(title="Por Dia", xaxis_title="Dia", height=250)
+            st.plotly_chart(fig, use_container_width=True, key='daily')
+            
+            peak_days = daily[daily > daily.mean() + daily.std()].index.tolist()
+            if peak_days:
+                st.success(f"📅 **Picos:** {', '.join([days_map[d] for d in peak_days])}")
+        
+        hourly_pct = (hourly / hourly.sum() * 100) if hourly.sum() > 0 else pd.Series()
+        daily_pct = (daily / daily.sum() * 100) if daily.sum() > 0 else pd.Series()
+        
+        hourly_conc = hourly_pct.nlargest(3).sum() if len(hourly_pct) > 0 else 0
+        daily_conc = daily_pct.nlargest(3).sum() if len(daily_pct) > 0 else 0
+        
+        return {
+            'hourly_concentration': hourly_conc,
+            'daily_concentration': daily_conc,
+            'peak_hours': peak_hours,
+            'peak_days': peak_days
+        }
+    
+    def _analyze_clusters(self, df, intervals):
+        """Detecção de clusters temporais"""
+        st.subheader("🎯 6. Clusters Temporais")
+        
+        if len(df) < 10:
+            st.info("Mínimo de 10 ocorrências necessário")
+            return {}
+        
+        first_ts = df['timestamp'].min()
+        time_features = ((df['timestamp'] - first_ts) / 3600).values.reshape(-1, 1)
+        
+        eps = np.median(intervals) * 2
+        dbscan = DBSCAN(eps=eps, min_samples=3)
+        clusters = dbscan.fit_predict(time_features)
+        
+        n_clusters = len(set(clusters)) - (1 if -1 in clusters else 0)
+        n_noise = list(clusters).count(-1)
+        
+        col1, col2, col3 = st.columns(3)
+        col1.metric("🎯 Clusters", n_clusters)
+        col2.metric("📊 Em Clusters", len(clusters) - n_noise)
+        col3.metric("🔴 Isolados", n_noise)
+        
+        if n_clusters > 0:
+            st.success(f"✅ **{n_clusters} clusters** identificados")
+        
+        return {'n_clusters': n_clusters, 'n_noise': n_noise}
+    
+    def _detect_bursts(self, intervals):
+        """Detecção de bursts"""
+        st.subheader("💥 7. Detecção de Bursts")
+        
+        burst_threshold = np.percentile(intervals, 25)
+        
+        is_burst = intervals < burst_threshold
+        burst_changes = np.diff(np.concatenate(([False], is_burst, [False])))
+        burst_starts = np.where(burst_changes == 1)[0]
+        burst_ends = np.where(burst_changes == -1)[0]
+        
+        burst_sequences = [(start, end) for start, end in zip(burst_starts, burst_ends) 
+                          if end - start >= 3]
+        
+        col1, col2 = st.columns(2)
+        col1.metric("💥 Bursts", len(burst_sequences))
+        
+        if burst_sequences:
+            avg_size = np.mean([end - start for start, end in burst_sequences])
+            col2.metric("📊 Tamanho Médio", f"{avg_size:.1f}")
+            st.warning(f"⚠️ **{len(burst_sequences)} bursts** detectados")
+        else:
+            st.success("✅ Sem padrão de rajadas")
+        
+        return {'n_bursts': len(burst_sequences), 'has_bursts': len(burst_sequences) > 0}
+    
+    def _analyze_seasonality(self, df):
+        """Análise de sazonalidade"""
+        st.subheader("🌡️ 8. Sazonalidade")
+        
+        date_range = (df['created_on'].max() - df['created_on'].min()).days
+        
+        if date_range < 30:
+            st.info("📊 Período curto para análise sazonal")
+            return {}
+        
+        weekly = df.groupby('week_of_year').size()
+        
+        if len(weekly) >= 4:
+            fig = go.Figure()
+            fig.add_trace(go.Scatter(
+                x=weekly.index,
+                y=weekly.values,
+                mode='lines+markers',
+                fill='tozeroy'
+            ))
+            fig.update_layout(title="Evolução Semanal", height=250)
+            st.plotly_chart(fig, use_container_width=True, key='weekly')
+            
+            if len(weekly) > 3:
+                slope, _, _, p_value, _ = stats.linregress(weekly.index.values, weekly.values)
+                if p_value < 0.05:
+                    if slope > 0:
+                        st.warning("📈 **Tendência crescente**")
+                        return {'trend': 'increasing', 'slope': slope}
+                    else:
+                        st.success("📉 **Tendência decrescente**")
+                        return {'trend': 'decreasing', 'slope': slope}
+        
+        return {'trend': 'stable'}
+    
+    def _detect_changepoints(self, intervals):
+        """Detecção de pontos de mudança"""
+        st.subheader("🔀 9. Pontos de Mudança")
+        
+        if len(intervals) < 20:
+            st.info("Mínimo de 20 intervalos necessário")
+            return {}
+        
+        cumsum = np.cumsum(intervals - np.mean(intervals))
+        
+        window = 5
+        changes = []
+        for i in range(window, len(cumsum) - window):
+            before = np.mean(intervals[max(0, i-window):i])
+            after = np.mean(intervals[i:min(len(intervals), i+window)])
+            if abs(before - after) > np.std(intervals):
+                changes.append(i)
+        
+        filtered = []
+        for cp in changes:
+            if not filtered or cp - filtered[-1] > 5:
+                filtered.append(cp)
+        
+        if filtered:
+            st.warning(f"⚠️ **{len(filtered)} pontos de mudança** detectados")
+            
+            fig = go.Figure()
+            fig.add_trace(go.Scatter(x=list(range(len(cumsum))), y=cumsum, mode='lines'))
+            for cp in filtered:
+                fig.add_vline(x=cp, line_dash="dash", line_color="red")
+            fig.update_layout(title="CUSUM", height=250)
+            st.plotly_chart(fig, use_container_width=True, key='cusum')
+        else:
+            st.success("✅ Comportamento estável")
+        
+        return {'changepoints': filtered, 'has_changes': len(filtered) > 0}
+    
+    def _detect_anomalies(self, intervals):
+        """Detecção de anomalias"""
+        st.subheader("🚨 10. Detecção de Anomalias")
+        
+        z_scores = np.abs(stats.zscore(intervals))
+        z_anomalies = np.sum(z_scores > 3)
+        
+        q1, q3 = np.percentile(intervals, [25, 75])
+        iqr = q3 - q1
+        lower = q1 - 1.5 * iqr
+        upper = q3 + 1.5 * iqr
+        iqr_anomalies = np.sum((intervals < lower) | (intervals > upper))
+        
+        iso_anomalies = 0
+        if len(intervals) >= 10:
+            iso_forest = IsolationForest(contamination=0.1, random_state=42)
+            predictions = iso_forest.fit_predict(intervals.reshape(-1, 1))
+            iso_anomalies = np.sum(predictions == -1)
+        
+        col1, col2, col3 = st.columns(3)
+        col1.metric("Z-Score", f"{z_anomalies}")
+        col2.metric("IQR", f"{iqr_anomalies}")
+        col3.metric("Iso. Forest", f"{iso_anomalies}")
+        
+        total_anomalies = max(z_anomalies, iqr_anomalies, iso_anomalies)
+        anomaly_rate = total_anomalies / len(intervals) * 100
+        
+        if anomaly_rate > 10:
+            st.warning(f"⚠️ **{anomaly_rate:.1f}%** de anomalias")
+        else:
+            st.success("✅ Baixa taxa de anomalias")
+        
+        return {'anomaly_rate': anomaly_rate, 'total_anomalies': total_anomalies}
+    
+    def _calculate_predictability(self, intervals):
+        """Score de previsibilidade"""
+        st.subheader("🔮 11. Previsibilidade")
+        
+        cv = np.std(intervals) / np.mean(intervals) if np.mean(intervals) > 0 else float('inf')
+        
+        if cv < 0.20:
+            predictability = 95
+        elif cv < 0.40:
+            predictability = 80
+        elif cv < 0.70:
+            predictability = 55
+        elif cv < 1.20:
+            predictability = 30
+        else:
+            predictability = 10
+        
+        mean_interval = np.mean(intervals)
+        
+        col1, col2 = st.columns(2)
+        col1.metric("Score", f"{predictability}%")
+        col2.metric("Próxima Ocorrência", f"{mean_interval:.1f}h")
+        
+        if predictability > 70:
+            st.success("✅ Altamente previsível")
+        elif predictability > 50:
+            st.info("📊 Moderadamente previsível")
+        else:
+            st.warning("⚠️ Pouco previsível")
+        
+        return {'predictability_score': predictability, 'next_expected_hours': mean_interval}
+    
+    def _analyze_stability(self, intervals, df):
+        """Análise de estabilidade"""
+        st.subheader("📊 12. Estabilidade")
+        
+        if len(intervals) < 10:
+            return {'is_stable': True, 'stability_score': 50}
+        
+        mid = len(intervals) // 2
+        first_half = intervals[:mid]
+        second_half = intervals[mid:]
+        
+        _, p_value = stats.ttest_ind(first_half, second_half)
+        is_stable = p_value > 0.05
+        
+        mean_diff = abs(np.mean(second_half) - np.mean(first_half))
+        drift_pct = (mean_diff / np.mean(first_half)) * 100 if np.mean(first_half) > 0 else 0
+        
+        stability_score = max(0, 100 - drift_pct)
+        
+        col1, col2 = st.columns(2)
+        col1.metric("Score", f"{stability_score:.1f}%")
+        col2.metric("Drift", f"{drift_pct:.1f}%")
+        
+        if is_stable and drift_pct < 20:
+            st.success("✅ Padrão estável")
+        elif drift_pct < 50:
+            st.info("📊 Moderadamente estável")
+        else:
+            st.warning("⚠️ Padrão instável")
+        
+        return {'is_stable': is_stable, 'stability_score': stability_score, 'drift_pct': drift_pct}
+    
+    def _analyze_contextual_dependencies(self, df):
+        """Análise de dependências contextuais"""
+        st.subheader("🌐 13. Dependências Contextuais")
+        
+        try:
+            br_holidays = holidays.Brazil(years=df['created_on'].dt.year.unique())
+            df['is_holiday'] = df['created_on'].dt.date.apply(lambda x: x in br_holidays)
+        except:
+            df['is_holiday'] = False
+        
+        business_days = df[~df['is_weekend'] & ~df['is_holiday']]
+        weekend_days = df[df['is_weekend']]
+        holiday_days = df[df['is_holiday']]
+        
+        col1, col2, col3 = st.columns(3)
+        col1.metric("📊 Dias Úteis", f"{len(business_days)/len(df)*100:.1f}%")
+        col2.metric("🎉 Fins de Semana", f"{len(weekend_days)/len(df)*100:.1f}%")
+        col3.metric("🎊 Feriados", f"{len(holiday_days)/len(df)*100:.1f}%")
+        
+        if len(holiday_days) > 0:
+            st.warning(f"⚠️ {len(holiday_days)} alertas em feriados")
+        
+        return {
+            'holiday_correlation': len(holiday_days) / len(df) if len(df) > 0 else 0,
+            'weekend_correlation': len(weekend_days) / len(df) if len(df) > 0 else 0
+        }
+    
+    def _identify_vulnerability_windows(self, df, intervals):
+        """Janelas de vulnerabilidade"""
+        st.subheader("🎯 14. Janelas de Vulnerabilidade")
+        
+        vulnerability_matrix = df.groupby(['day_of_week', 'hour']).size().reset_index(name='count')
+        vulnerability_matrix['risk_score'] = (
+            vulnerability_matrix['count'] / vulnerability_matrix['count'].max() * 100
+        )
+        
+        top_windows = vulnerability_matrix.nlargest(5, 'risk_score')
+        
+        day_map = {0: 'Seg', 1: 'Ter', 2: 'Qua', 3: 'Qui', 4: 'Sex', 5: 'Sáb', 6: 'Dom'}
+        
+        st.write("**🔴 Top 5 Janelas Críticas:**")
+        for idx, row in top_windows.iterrows():
+            day = day_map[row['day_of_week']]
+            hour = int(row['hour'])
+            risk = row['risk_score']
+            st.write(f"• **{day} {hour:02d}:00** - Score: {risk:.1f} ({row['count']} alertas)")
+        
+        return {'top_windows': top_windows.to_dict('records')}
+    
+    def _analyze_pattern_maturity(self, df, intervals):
+        """Maturidade do padrão"""
+        st.subheader("📈 15. Maturidade do Padrão")
+        
+        n_periods = 4
+        period_size = len(intervals) // n_periods
+        
+        if period_size < 2:
+            st.info("Período insuficiente")
+            return {}
+        
+        periods_stats = []
+        for i in range(n_periods):
+            start = i * period_size
+            end = (i + 1) * period_size if i < n_periods - 1 else len(intervals)
+            period_intervals = intervals[start:end]
+            
+            periods_stats.append({
+                'period': i + 1,
+                'mean': np.mean(period_intervals),
+                'cv': np.std(period_intervals) / np.mean(period_intervals) if np.mean(period_intervals) > 0 else 0
+            })
+        
+        periods_df = pd.DataFrame(periods_stats)
+        
+        fig = go.Figure()
+        fig.add_trace(go.Scatter(
+            x=periods_df['period'],
+            y=periods_df['cv'],
+            mode='lines+markers',
+            name='CV',
+            line=dict(color='red', width=3)
+        ))
+        fig.update_layout(
+            title="Evolução da Variabilidade",
+            xaxis_title="Período",
+            yaxis_title="CV",
+            height=300
+        )
+        st.plotly_chart(fig, use_container_width=True, key='maturity')
+        
+        slope = np.polyfit(periods_df['period'], periods_df['cv'], 1)[0]
+        
+        if slope < -0.05:
+            st.success("✅ **Amadurecendo**: Variabilidade decrescente")
+            maturity = "maturing"
+        elif slope > 0.05:
+            st.warning("⚠️ **Degradando**: Variabilidade crescente")
+            maturity = "degrading"
+        else:
+            st.info("📊 **Estável**: Variabilidade constante")
+            maturity = "stable"
+        
+        return {'maturity': maturity, 'slope': slope}
+    
+    def _calculate_prediction_confidence(self, intervals):
+        """Confiança da predição"""
+        st.subheader("🎯 16. Confiança de Predição")
+        
+        if len(intervals) < 10:
+            return {'confidence': 'low', 'score': 0}
+        
+        cv = np.std(intervals) / np.mean(intervals) if np.mean(intervals) > 0 else float('inf')
+        n_samples = len(intervals)
+        
+        regularity_score = max(0, 100 - cv * 100)
+        sample_score = min(100, (n_samples / 50) * 100)
+        
+        mid = len(intervals) // 2
+        var1 = np.var(intervals[:mid])
+        var2 = np.var(intervals[mid:])
+        var_ratio = min(var1, var2) / max(var1, var2) if max(var1, var2) > 0 else 0
+        stationarity_score = var_ratio * 100
+        
+        confidence_score = (regularity_score * 0.5 + sample_score * 0.3 + stationarity_score * 0.2)
+        
+        if confidence_score > 70:
+            confidence = 'high'
+        elif confidence_score > 40:
+            confidence = 'medium'
+        else:
+            confidence = 'low'
+        
+        col1, col2 = st.columns(2)
+        col1.metric("Confiança", confidence.upper())
+        col2.metric("Score", f"{confidence_score:.1f}%")
+        
+        return {'confidence': confidence, 'score': confidence_score}
+    
+    def _analyze_markov_chains(self, intervals):
+        """Cadeias de Markov"""
+        st.subheader("🔗 17. Cadeias de Markov")
+        
+        if len(intervals) < 20:
+            st.info("Mínimo de 20 intervalos necessário")
+            return {}
+        
+        q25, q50, q75 = np.percentile(intervals, [25, 50, 75])
+        
+        def interval_to_state(val):
+            if val <= q25:
+                return 'Muito Curto'
+            elif val <= q50:
+                return 'Curto'
+            elif val <= q75:
+                return 'Normal'
+            else:
+                return 'Longo'
+        
+        states = [interval_to_state(i) for i in intervals]
+        state_labels = ['Muito Curto', 'Curto', 'Normal', 'Longo']
+        
+        n_states = len(state_labels)
+        transition_matrix = np.zeros((n_states, n_states))
+        state_to_idx = {state: idx for idx, state in enumerate(state_labels)}
+        
+        for i in range(len(states) - 1):
+            from_state = state_to_idx[states[i]]
+            to_state = state_to_idx[states[i + 1]]
+            transition_matrix[from_state, to_state] += 1
+        
+        row_sums = transition_matrix.sum(axis=1, keepdims=True)
+        row_sums[row_sums == 0] = 1
+        transition_probs = transition_matrix / row_sums
+        
+        fig = go.Figure(data=go.Heatmap(
+            z=transition_probs,
+            x=state_labels,
+            y=state_labels,
+            text=np.round(transition_probs, 2),
+            texttemplate='%{text:.2f}',
+            textfont={"size": 12},
+            colorscale='Blues'
+        ))
+        
+        fig.update_layout(
+            title="Matriz de Transição",
+            xaxis_title="Estado Seguinte",
+            yaxis_title="Estado Atual",
+            height=400
+        )
+        st.plotly_chart(fig, use_container_width=True, key='markov_matrix')
+        
+        max_probs = transition_probs.max(axis=1)
+        markov_score = np.mean(max_probs) * 100
+        
+        st.metric("Score Markoviano", f"{markov_score:.1f}%")
+        
+        if markov_score > 60:
+            st.success("✅ Forte padrão markoviano")
+        elif markov_score > 30:
+            st.info("📊 Padrão moderado")
+        else:
+            st.warning("⚠️ Padrão fraco")
+        
+        return {'markov_score': markov_score}
+    
+    def _advanced_randomness_tests(self, intervals):
+        """Testes de aleatoriedade"""
+        st.subheader("🎲 18. Testes de Aleatoriedade")
+        
+        if len(intervals) < 10:
+            st.info("Mínimo de 10 intervalos necessário")
+            return {}
+        
+        results = {}
+        
+        # Runs Test
+        st.write("**1️⃣ Runs Test**")
+        median = np.median(intervals)
+        runs = np.diff(intervals > median).sum() + 1
+        expected_runs = len(intervals) / 2
+        
+        col1, col2 = st.columns(2)
+        col1.metric("Runs Observados", runs)
+        col2.metric("Runs Esperados", f"{expected_runs:.1f}")
+        
+        # Permutation Entropy
+        st.write("**2️⃣ Permutation Entropy**")
+        
+        def permutation_entropy(series, order=3):
+            n = len(series)
+            permutations = []
+            
+            for i in range(n - order + 1):
+                pattern = series[i:i+order]
+                sorted_idx = np.argsort(pattern)
+                perm = tuple(sorted_idx)
+                permutations.append(perm)
+            
+            perm_counts = Counter(permutations)
+            probs = np.array(list(perm_counts.values())) / len(permutations)
+            entropy = -np.sum(probs * np.log2(probs))
+            max_entropy = np.log2(math.factorial(order))
+            return entropy / max_entropy if max_entropy > 0 else 0
+        
+        if len(intervals) >= 10:
+            perm_entropy = permutation_entropy(intervals)
+            complexity = perm_entropy * 100
+            
+            col1, col2 = st.columns(2)
+            col1.metric("Entropia", f"{perm_entropy:.3f}")
+            col2.metric("Complexidade", f"{complexity:.1f}%")
+            
+            if complexity > 70:
+                st.success("✅ Alta complexidade")
+            else:
+                st.warning("⚠️ Baixa complexidade")
+        
+        # Hurst Exponent
+        st.write("**3️⃣ Hurst Exponent**")
+        
+        def hurst_exponent(series):
+            n = len(series)
+            if n < 20:
+                return None
+            
+            lags = range(2, min(n//2, 20))
+            tau = []
+            
+            for lag in lags:
+                n_partitions = n // lag
+                partitions = [series[i*lag:(i+1)*lag] for i in range(n_partitions)]
                 
-                # Verificar se está em horário de pico
-                em_horario_pico = FALSE
-                FOR horario_esperado in {horarios}:
-                    IF abs(hora_alerta - horario_esperado) <= {tolerancia_minutos / 60:.2f}:
-                        em_horario_pico = TRUE
-                        BREAK
+                rs_values = []
+                for partition in partitions:
+                    if len(partition) == 0:
+                        continue
+                    mean = np.mean(partition)
+                    cumsum = np.cumsum(partition - mean)
+                    R = np.max(cumsum) - np.min(cumsum)
+                    S = np.std(partition)
+                    if S > 0:
+                        rs_values.append(R / S)
                 
-                IF em_horario_pico:
-                    ultimos_dias = buscar_ultimos_dias({dias_consecutivos})
-                    
-                    dias_com_padrao = 0
-                    FOR dia in ultimos_dias:
-                        IF dia_tem_alerta_em_horario_pico(dia):
-                            dias_com_padrao += 1
-                    
-                    IF dias_com_padrao >= {dias_consecutivos}:
-                        MARCAR_COMO_REINCIDENTE()
-            """
+                if rs_values:
+                    tau.append(np.mean(rs_values))
+            
+            if len(tau) > 2:
+                log_lags = np.log(list(lags[:len(tau)]))
+                log_tau = np.log(tau)
+                hurst = np.polyfit(log_lags, log_tau, 1)[0]
+                return hurst
+            return None
+        
+        if len(intervals) >= 20:
+            hurst = hurst_exponent(intervals)
+            
+            if hurst is not None:
+                st.metric("Hurst", f"{hurst:.3f}")
+                
+                if hurst < 0.45:
+                    st.info("📉 Anti-persistente")
+                elif hurst > 0.55:
+                    st.warning("📈 Persistente")
+                else:
+                    st.success("🎲 Random Walk")
+                
+                results['hurst'] = hurst
+        
+        # Score final
+        st.markdown("---")
+        randomness_score = 50  # Simplificado
+        st.metric("Score de Aleatoriedade", f"{randomness_score:.0f}%")
+        
+        if randomness_score >= 60:
+            st.success("✅ Comportamento aleatório")
+        elif randomness_score >= 40:
+            st.info("📊 Comportamento misto")
+        else:
+            st.warning("⚠️ Comportamento determinístico")
+        
+        results['overall_randomness_score'] = randomness_score
+        return results
+    
+    # ============================================================
+    # MÉTODOS COMPLETOS SILENCIOSOS (para batch processing)
+    # Usam as MESMAS lógicas do modo Individual
+    # ============================================================
+    
+    def _analyze_basic_statistics_complete(self, intervals):
+        return {
+            'mean': np.mean(intervals),
+            'median': np.median(intervals),
+            'std': np.std(intervals),
+            'cv': np.std(intervals) / np.mean(intervals) if np.mean(intervals) > 0 else float('inf'),
+            'min': np.min(intervals),
+            'max': np.max(intervals)
         }
-    }
-
-elif tipo == 'DIAS_FIXOS':
-    dias = padrao_principal['dias']
-    concentracao = padrao_principal['concentracao']
-    
-    dias_map = {0: 'Segunda', 1: 'Terça', 2: 'Quarta', 3: 'Quinta', 
-                4: 'Sexta', 5: 'Sábado', 6: 'Domingo'}
-    dias_nome = [dias_map[d] for d in dias]
-    
-    semanas_consecutivas = 3 if concentracao > 75 else 4
-    
-    return {
-        'tipo': 'DIAS_RECORRENTES',
-        'subtipo': 'SEMANAL',
-        'padrao_principal': padrao_principal,
-        'padroes_secundarios': padroes_secundarios,
-        'parametros': {
-            'dias_esperados': dias,
-            'dias_nome': dias_nome,
-            'semanas_consecutivas_minimo': semanas_consecutivas,
-            'concentracao_semanal': concentracao,
-            'confianca_padrao': padrao_principal['confianca']
-        },
-        'criterio_reincidencia': {
-            'descricao': f"Considerar REINCIDENTE se ocorrer {semanas_consecutivas}+ semanas consecutivas",
-            'condicao': f"Nos dias: {', '.join(dias_nome)}",
-            'janela': f"Últimas {semanas_consecutivas} semanas"
-        },
-        'implementacao': {
-            'logica': f"""
-            FOR cada novo alerta:
-                dia_semana = extrair_dia_semana(alerta)
+    
+    def _analyze_regularity_complete(self, intervals):
+        cv = np.std(intervals) / np.mean(intervals) if np.mean(intervals) > 0 else float('inf')
+        if cv < 0.20:
+            regularity_score = 95
+        elif cv < 0.40:
+            regularity_score = 80
+        elif cv < 0.70:
+            regularity_score = 60
+        elif cv < 1.20:
+            regularity_score = 35
+        else:
+            regularity_score = 15
+        return {'cv': cv, 'regularity_score': regularity_score}
+    
+    def _analyze_periodicity_complete(self, intervals):
+        if len(intervals) < 10:
+            return {'has_strong_periodicity': False, 'has_moderate_periodicity': False, 'dominant_period_hours': None}
+        
+        try:
+            intervals_norm = (intervals - np.mean(intervals)) / np.std(intervals)
+            n_padded = 2**int(np.ceil(np.log2(len(intervals_norm))))
+            intervals_padded = np.pad(intervals_norm, (0, n_padded - len(intervals_norm)), 'constant')
+            
+            fft_vals = fft(intervals_padded)
+            freqs = fftfreq(n_padded, d=1)
+            
+            positive_idx = freqs > 0
+            freqs_pos = freqs[positive_idx]
+            fft_mag = np.abs(fft_vals[positive_idx])
+            
+            threshold = np.mean(fft_mag) + 2 * np.std(fft_mag)
+            peaks_idx = fft_mag > threshold
+            
+            if np.any(peaks_idx):
+                dominant_freqs = freqs_pos[peaks_idx]
+                dominant_periods = 1 / dominant_freqs
+                dominant_periods = dominant_periods[dominant_periods < len(intervals)][:3]
                 
-                IF dia_semana in {dias}:
-                    ultimas_semanas = buscar_ultimas_semanas({semanas_consecutivas})
-                    
-                    semanas_com_padrao = 0
-                    FOR semana in ultimas_semanas:
-                        IF semana_tem_alerta_em_dias_pico(semana):
-                            semanas_com_padrao += 1
-                    
-                    IF semanas_com_padrao >= {semanas_consecutivas}:
-                        MARCAR_COMO_REINCIDENTE()
-            """
-        }
-    }
-
-elif tipo == 'BURST':
-    n_bursts = padrao_principal['num_bursts']
-    
-    # Para bursts, usar intervalo curto
-    media_intervalo = results['basic_stats']['mean']
-    intervalo_burst = media_intervalo / 3  # Um terço do intervalo médio
-    
-    ocorrencias_minimas_burst = 5
-    janela_horas = max(6, intervalo_burst * ocorrencias_minimas_burst * 1.5)
-    
-    return {
-        'tipo': 'RAJADA',
-        'subtipo': 'BURST',
-        'padrao_principal': padrao_principal,
-        'padroes_secundarios': padroes_secundarios,
-        'parametros': {
-            'intervalo_burst_horas': round(intervalo_burst, 2),
-            'ocorrencias_minimas_burst': ocorrencias_minimas_burst,
-            'janela_horas': round(janela_horas, 2),
-            'num_bursts_historico': n_bursts,
-            'confianca_padrao': padrao_principal['confianca']
-        },
-        'criterio_reincidencia': {
-            'descricao': f"Considerar REINCIDENTE se {ocorrencias_minimas_burst}+ alertas em janela curta",
-            'condicao': f"Intervalo entre alertas < {intervalo_burst:.1f}h",
-            'janela': f"Janela de {janela_horas:.0f}h"
-        },
-        'implementacao': {
-            'logica': f"""
-            FOR cada novo alerta:
-                ultimos_alertas = buscar_ultimos_alertas(janela={janela_horas:.0f}h)
-                
-                IF len(ultimos_alertas) >= {ocorrencias_minimas_burst}:
-                    intervalos = calcular_intervalos(ultimos_alertas)
-                    
-                    em_burst = TRUE
-                    FOR intervalo in intervalos:
-                        IF intervalo > {intervalo_burst:.1f}:
-                            em_burst = FALSE
-                            BREAK
-                    
-                    IF em_burst:
-                        MARCAR_COMO_REINCIDENTE()
-                        PRIORIDADE_MAXIMA()
-            """
-        }
-    }
-
-elif tipo == 'REGULAR_SEM_CICLO':
-    cv = padrao_principal['cv']
-    
-    # Padrão regular mas sem ciclo claro - usar estatísticas
-    media = results['basic_stats']['mean']
-    std = results['basic_stats']['std']
-    
-    intervalo_esperado_min = max(0.5, media - std)
-    intervalo_esperado_max = media + std
-    
-    ocorrencias_minimas = 4
-    janela = (intervalo_esperado_max * ocorrencias_minimas) * 1.5
-    
-    return {
-        'tipo': 'ESTATISTICO',
-        'subtipo': 'REGULAR_SEM_CICLO',
-        'padrao_principal': padrao_principal,
-        'padroes_secundarios': padroes_secundarios,
-        'parametros': {
-            'intervalo_medio_horas': round(media, 2),
-            'desvio_padrao_horas': round(std, 2),
-            'intervalo_min_horas': round(intervalo_esperado_min, 2),
-            'intervalo_max_horas': round(intervalo_esperado_max, 2),
-            'ocorrencias_consecutivas_minimas': ocorrencias_minimas,
-            'janela_analise_horas': round(janela, 2),
-            'cv': cv,
-            'confianca_padrao': padrao_principal['confianca']
-        },
-        'criterio_reincidencia': {
-            'descricao': f"Considerar REINCIDENTE se {ocorrencias_minimas}+ ocorrências regulares",
-            'condicao': f"Com intervalo entre {intervalo_esperado_min:.1f}h e {intervalo_esperado_max:.1f}h",
-            'janela': f"Últimas {janela:.0f}h"
-        },
-        'implementacao': {
-            'logica': f"""
-            FOR cada novo alerta:
-                ultimos_alertas = buscar_ultimos_alertas(janela={janela:.0f}h)
-                
-                IF len(ultimos_alertas) >= {ocorrencias_minimas}:
-                    intervalos = calcular_intervalos(ultimos_alertas)
-                    
-                    dentro_do_padrao = 0
-                    FOR intervalo in intervalos:
-                        IF {intervalo_esperado_min:.1f} <= intervalo <= {intervalo_esperado_max:.1f}:
-                            dentro_do_padrao += 1
-                    
-                    IF dentro_do_padrao >= {ocorrencias_minimas - 1}:
-                        MARCAR_COMO_REINCIDENTE()
-            """
->>>>>>> 40d1c182
-        }
-    }
-
-else:  # SEM_PADRAO_CLARO ou outros
-    return gerar_regra_generica()
-```
-
-def gerar_regra_generica():
-“”“Regra genérica quando não há padrão claro”””
-return {
-‘tipo’: ‘THRESHOLD_GENERICO’,
-‘subtipo’: ‘SEM_PADRAO’,
-‘padrao_principal’: {
-‘tipo’: ‘SEM_PADRAO_CLARO’,
-‘descricao’: ‘Sem padrão recorrente detectável’,
-‘confianca’: 50
-},
-‘padroes_secundarios’: [],
-‘parametros’: {
-‘ocorrencias_janela’: 3,
-‘janela_horas’: 24,
-‘metodo’: ‘Threshold simples’
-},
-‘criterio_reincidencia’: {
-‘descricao’: “Manter regra atual de threshold”,
-‘condicao’: “3 ou mais alertas”,
-‘janela’: “Janela de 24 horas”
-},
-‘implementacao’: {
-‘logica’: “””
-FOR cada novo alerta:
-ultimos_24h = buscar_ultimos_alertas(janela=24h)
-
-```
-            IF len(ultimos_24h) >= 3:
-                MARCAR_COMO_REINCIDENTE()
+                if len(dominant_periods) > 0:
+                    dominant_period_hours = dominant_periods[0] * np.mean(intervals)
+                    return {
+                        'has_strong_periodicity': True,
+                        'has_moderate_periodicity': False,
+                        'dominant_period_hours': dominant_period_hours
+                    }
+        except:
+            pass
+        
+        return {'has_strong_periodicity': False, 'has_moderate_periodicity': False, 'dominant_period_hours': None}
+    
+    def _analyze_autocorrelation_complete(self, intervals):
+        if len(intervals) < 5:
+            return {'max_autocorr': 0}
+        try:
+            intervals_norm = (intervals - np.mean(intervals)) / np.std(intervals)
+            autocorr = signal.correlate(intervals_norm, intervals_norm, mode='full')
+            autocorr = autocorr[len(autocorr)//2:]
+            autocorr = autocorr / autocorr[0]
+            
+            threshold = 2 / np.sqrt(len(intervals))
+            significant_peaks = [autocorr[i] for i in range(1, min(len(autocorr), 20)) 
+                               if autocorr[i] > threshold]
+            
+            return {'max_autocorr': max(significant_peaks) if significant_peaks else 0}
+        except:
+            return {'max_autocorr': 0}
+    
+    def _analyze_temporal_patterns_complete(self, df):
+        try:
+            hourly = df.groupby('hour').size()
+            daily = df.groupby('day_of_week').size()
+            
+            hourly_pct = (hourly / hourly.sum() * 100) if hourly.sum() > 0 else pd.Series()
+            daily_pct = (daily / daily.sum() * 100) if daily.sum() > 0 else pd.Series()
+            
+            hourly_conc = hourly_pct.nlargest(3).sum() if len(hourly_pct) > 0 else 0
+            daily_conc = daily_pct.nlargest(3).sum() if len(daily_pct) > 0 else 0
+            
+            peak_hours = hourly[hourly > hourly.mean() + hourly.std()].index.tolist() if len(hourly) > 0 else []
+            peak_days = daily[daily > daily.mean() + daily.std()].index.tolist() if len(daily) > 0 else []
+            
+            return {
+                'hourly_concentration': hourly_conc,
+                'daily_concentration': daily_conc,
+                'peak_hours': peak_hours,
+                'peak_days': peak_days
+            }
+        except Exception:
+            return {
+                'hourly_concentration': 0,
+                'daily_concentration': 0,
+                'peak_hours': [],
+                'peak_days': []
+            }
+    
+    def _analyze_clusters_complete(self, df, intervals):
+        if len(df) < 10:
+            return {'n_clusters': 0}
+        try:
+            first_ts = df['timestamp'].min()
+            time_features = ((df['timestamp'] - first_ts) / 3600).values.reshape(-1, 1)
+            
+            eps = np.median(intervals) * 2
+            dbscan = DBSCAN(eps=eps, min_samples=3)
+            clusters = dbscan.fit_predict(time_features)
+            
+            n_clusters = len(set(clusters)) - (1 if -1 in clusters else 0)
+            return {'n_clusters': n_clusters}
+        except:
+            return {'n_clusters': 0}
+    
+    def _detect_bursts_complete(self, intervals):
+        if len(intervals) < 5:
+            return {'n_bursts': 0, 'has_bursts': False}
+        
+        burst_threshold = np.percentile(intervals, 25)
+        is_burst = intervals < burst_threshold
+        burst_changes = np.diff(np.concatenate(([False], is_burst, [False])))
+        burst_starts = np.where(burst_changes == 1)[0]
+        burst_ends = np.where(burst_changes == -1)[0]
+        
+        burst_sequences = [(start, end) for start, end in zip(burst_starts, burst_ends) 
+                          if end - start >= 3]
+        
+        return {'n_bursts': len(burst_sequences), 'has_bursts': len(burst_sequences) > 0}
+    
+    def _analyze_seasonality_complete(self, df):
+        date_range = (df['created_on'].max() - df['created_on'].min()).days
+        if date_range < 30:
+            return {'trend': 'stable'}
+        
+        weekly = df.groupby('week_of_year').size()
+        if len(weekly) > 3:
+            try:
+                slope, _, _, p_value, _ = stats.linregress(weekly.index.values, weekly.values)
+                if p_value < 0.05:
+                    return {'trend': 'increasing' if slope > 0 else 'decreasing', 'slope': slope}
+            except:
+                pass
+        return {'trend': 'stable'}
+    
+    def _detect_changepoints_complete(self, intervals):
+        if len(intervals) < 20:
+            return {'changepoints': [], 'has_changes': False}
+        
+        cumsum = np.cumsum(intervals - np.mean(intervals))
+        window = 5
+        changes = []
+        for i in range(window, len(cumsum) - window):
+            before = np.mean(intervals[max(0, i-window):i])
+            after = np.mean(intervals[i:min(len(intervals), i+window)])
+            if abs(before - after) > np.std(intervals):
+                changes.append(i)
+        
+        filtered = []
+        for cp in changes:
+            if not filtered or cp - filtered[-1] > 5:
+                filtered.append(cp)
+        
+        return {'changepoints': filtered, 'has_changes': len(filtered) > 0}
+    
+    def _detect_anomalies_complete(self, intervals):
+        z_scores = np.abs(stats.zscore(intervals))
+        z_anomalies = np.sum(z_scores > 3)
+        
+        q1, q3 = np.percentile(intervals, [25, 75])
+        iqr = q3 - q1
+        lower = q1 - 1.5 * iqr
+        upper = q3 + 1.5 * iqr
+        iqr_anomalies = np.sum((intervals < lower) | (intervals > upper))
+        
+        total_anomalies = max(z_anomalies, iqr_anomalies)
+        anomaly_rate = total_anomalies / len(intervals) * 100
+        
+        return {'anomaly_rate': anomaly_rate, 'total_anomalies': total_anomalies}
+    
+    def _calculate_predictability_complete(self, intervals):
+        cv = np.std(intervals) / np.mean(intervals) if np.mean(intervals) > 0 else float('inf')
+        if cv < 0.20:
+            predictability = 95
+        elif cv < 0.40:
+            predictability = 80
+        elif cv < 0.70:
+            predictability = 55
+        elif cv < 1.20:
+            predictability = 30
+        else:
+            predictability = 10
+        mean_interval = np.mean(intervals)
+        return {'predictability_score': predictability, 'next_expected_hours': mean_interval}
+    
+    def _analyze_stability_complete(self, intervals):
+        if len(intervals) < 10:
+            return {'is_stable': True, 'stability_score': 50}
+        try:
+            mid = len(intervals) // 2
+            first_half = intervals[:mid]
+            second_half = intervals[mid:]
+            _, p_value = stats.ttest_ind(first_half, second_half)
+            is_stable = p_value > 0.05
+            mean_diff = abs(np.mean(second_half) - np.mean(first_half))
+            drift_pct = (mean_diff / np.mean(first_half)) * 100 if np.mean(first_half) > 0 else 0
+            stability_score = max(0, 100 - drift_pct)
+            return {'is_stable': is_stable, 'stability_score': stability_score}
+        except:
+            return {'is_stable': True, 'stability_score': 50}
+    
+    def _analyze_contextual_dependencies_complete(self, df):
+        try:
+            try:
+                br_holidays = holidays.Brazil(years=df['created_on'].dt.year.unique())
+                df['is_holiday'] = df['created_on'].dt.date.apply(lambda x: x in br_holidays)
+            except:
+                df['is_holiday'] = False
+            
+            weekend_days = df[df['is_weekend']] if 'is_weekend' in df.columns else pd.DataFrame()
+            holiday_days = df[df['is_holiday']]
+            
+            return {
+                'holiday_correlation': len(holiday_days) / len(df) if len(df) > 0 else 0,
+                'weekend_correlation': len(weekend_days) / len(df) if len(df) > 0 else 0
+            }
+        except Exception:
+            return {
+                'holiday_correlation': 0,
+                'weekend_correlation': 0
+            }
+    
+    def _identify_vulnerability_windows_complete(self, df):
+        try:
+            vulnerability_matrix = df.groupby(['day_of_week', 'hour']).size().reset_index(name='count')
+            vulnerability_matrix['risk_score'] = (
+                vulnerability_matrix['count'] / vulnerability_matrix['count'].max() * 100
+            )
+            top_windows = vulnerability_matrix.nlargest(5, 'risk_score')
+            return {'top_windows': top_windows.to_dict('records')}
+        except:
+            return {'top_windows': []}
+    
+    def _analyze_pattern_maturity_complete(self, intervals):
+        if len(intervals) < 10:
+            return {'maturity': 'stable'}
+        
+        n_periods = 4
+        period_size = len(intervals) // n_periods
+        if period_size < 2:
+            return {'maturity': 'stable'}
+        
+        periods_cvs = []
+        for i in range(n_periods):
+            start = i * period_size
+            end = (i + 1) * period_size if i < n_periods - 1 else len(intervals)
+            period_intervals = intervals[start:end]
+            cv = np.std(period_intervals) / np.mean(period_intervals) if np.mean(period_intervals) > 0 else 0
+            periods_cvs.append(cv)
+        
+        slope = np.polyfit(range(1, n_periods + 1), periods_cvs, 1)[0]
+        
+        if slope < -0.05:
+            return {'maturity': 'maturing'}
+        elif slope > 0.05:
+            return {'maturity': 'degrading'}
+        else:
+            return {'maturity': 'stable'}
+    
+    def _calculate_prediction_confidence_complete(self, intervals):
+        if len(intervals) < 10:
+            return {'confidence': 'low', 'score': 0}
+        
+        cv = np.std(intervals) / np.mean(intervals) if np.mean(intervals) > 0 else float('inf')
+        n_samples = len(intervals)
+        
+        regularity_score = max(0, 100 - cv * 100)
+        sample_score = min(100, (n_samples / 50) * 100)
+        
+        mid = len(intervals) // 2
+        var1 = np.var(intervals[:mid])
+        var2 = np.var(intervals[mid:])
+        var_ratio = min(var1, var2) / max(var1, var2) if max(var1, var2) > 0 else 0
+        stationarity_score = var_ratio * 100
+        
+        confidence_score = (regularity_score * 0.5 + sample_score * 0.3 + stationarity_score * 0.2)
+        
+        if confidence_score > 70:
+            confidence = 'high'
+        elif confidence_score > 40:
+            confidence = 'medium'
+        else:
+            confidence = 'low'
+        
+        return {'confidence': confidence, 'score': confidence_score}
+    
+    def _analyze_markov_chains_complete(self, intervals):
+        if len(intervals) < 20:
+            return {'markov_score': 0}
+        try:
+            q25, q50, q75 = np.percentile(intervals, [25, 50, 75])
+            
+            def interval_to_state(val):
+                if val <= q25:
+                    return 0
+                elif val <= q50:
+                    return 1
+                elif val <= q75:
+                    return 2
+                else:
+                    return 3
+            
+            states = [interval_to_state(i) for i in intervals]
+            n_states = 4
+            transition_matrix = np.zeros((n_states, n_states))
+            
+            for i in range(len(states) - 1):
+                from_state = states[i]
+                to_state = states[i + 1]
+                transition_matrix[from_state, to_state] += 1
+            
+            row_sums = transition_matrix.sum(axis=1, keepdims=True)
+            row_sums[row_sums == 0] = 1
+            transition_matrix = transition_matrix / row_sums
+            
+            max_probs = transition_matrix.max(axis=1)
+            markov_score = np.mean(max_probs) * 100
+            return {'markov_score': markov_score}
+        except:
+            return {'markov_score': 0}
+    
+    def _advanced_randomness_tests_complete(self, intervals):
+        if len(intervals) < 10:
+            return {'overall_randomness_score': 50}
+        try:
+            median = np.median(intervals)
+            runs = np.diff(intervals > median).sum() + 1
+            expected_runs = len(intervals) / 2
+            runs_score = min(abs(runs - expected_runs) / expected_runs * 100, 100) if expected_runs > 0 else 50
+            overall_randomness = runs_score
+            return {'overall_randomness_score': overall_randomness}
+        except:
+            return {'overall_randomness_score': 50}
+    
+    # ============================================================
+    # CLASSIFICAÇÃO FINAL COM SCORE VALIDADO
+    # ============================================================
+    
+    def _calculate_final_score_validated(self, results, df, intervals):
         """
-    }
-}
-```
-
-def calcular_efetividade_regra(df, regra, regra_atual={‘ocorrencias’: 3, ‘janela_horas’: 24}):
-“””
-Simula a efetividade da regra customizada vs regra atual
-
-```
-Returns:
-    dict: Métricas de comparação
-"""
-if len(df) < 3:
-    return {
-        'regra_customizada': {'deteccoes': 0, 'taxa': 0},
-        'regra_atual': {'deteccoes': 0, 'taxa': 0},
-        'melhoria': 0
-    }
-
-df_sorted = df.sort_values('created_on').reset_index(drop=True)
-
-# Simular regra ATUAL (3 em 24h)
-deteccoes_atual = 0
-for i in range(len(df_sorted)):
-    janela_inicio = df_sorted.loc[i, 'created_on'] - timedelta(hours=regra_atual['janela_horas'])
-    alertas_na_janela = df_sorted[
-        (df_sorted['created_on'] >= janela_inicio) & 
-        (df_sorted['created_on'] <= df_sorted.loc[i, 'created_on'])
-    ]
-    if len(alertas_na_janela) >= regra_atual['ocorrencias']:
-        deteccoes_atual += 1
-
-# Simular regra CUSTOMIZADA
-deteccoes_custom = 0
-tipo_regra = regra['tipo']
-params = regra['parametros']
-
-if tipo_regra == 'INTERVALO_FIXO':
-    periodo = params['periodo_esperado_horas']
-    tolerancia = params['tolerancia_horas']
-    ocorrencias_min = params['ocorrencias_consecutivas_minimas']
-    
-<<<<<<< HEAD
-    def analyze(self):
-        """Análise completa COM INTERFACE"""
-        st.header("🔄 Análise Avançada de Reincidência Temporal")
-        
-        df = self._prepare_data()
-        if df is None:
-            st.warning("⚠️ Dados insuficientes (mínimo 3 ocorrências).")
-            return
-        
-        st.info(f"📊 Analisando **{len(df)}** ocorrências do Short CI: **{self.alert_id}**")
-        
-        intervals_hours = df['time_diff_hours'].dropna().values
-        if len(intervals_hours) < 2:
-            st.warning("⚠️ Intervalos insuficientes.")
-            return
-        
-        # ✅ TODOS CHAMAM OS MÉTODOS CORE AGORA!
-        results = {}
-        results['basic_stats'] = self._analyze_basic_statistics(intervals_hours)
-        results['regularity'] = self._analyze_regularity(intervals_hours)
-        results['periodicity'] = self._analyze_periodicity(intervals_hours)
-        results['autocorr'] = self._analyze_autocorrelation(intervals_hours)
-        results['predictability'] = self._compute_predictability(intervals_hours)
-        results['markov'] = self._compute_markov_chains(intervals_hours)
-        results['randomness'] = self._compute_randomness(intervals_hours)
-        results['stability'] = self._compute_stability(intervals_hours)
-        
-        # Classificação final
-        self._final_classification(results, df, intervals_hours)
+        Calcula score final com critérios VALIDADOS
+        
+        NOVO PESO DOS CRITÉRIOS:
+        - Regularidade: 20% (mantido, essencial)
+        - Periodicidade: 20% (mantido, essencial)
+        - Previsibilidade: 15% (reduzido de 20%)
+        - Concentração Temporal: 20% (NOVO - horários/dias fixos)
+        - Frequência Absoluta: 15% (NOVO - volume importa)
+        - Bursts: 10% (NOVO - rajadas são padrão importante)
+        """
+        
+        # 1. REGULARIDADE (20%)
+        regularity_score = results['regularity']['regularity_score'] * 0.20
+        
+        # 2. PERIODICIDADE (20%)
+        if results['periodicity']['has_strong_periodicity']:
+            periodicity_score = 100 * 0.20
+        elif results['periodicity'].get('has_moderate_periodicity', False):
+            periodicity_score = 50 * 0.20
+        else:
+            periodicity_score = 0 * 0.20
+        
+        # 3. PREVISIBILIDADE (15%)
+        predictability_score = results['predictability']['predictability_score'] * 0.15
+        
+        # 4. CONCENTRAÇÃO TEMPORAL (20%) - NOVO
+        hourly_conc = results['temporal']['hourly_concentration']
+        daily_conc = results['temporal']['daily_concentration']
+        
+        # Se > 60% concentrado em poucos horários/dias = forte indicador
+        concentration_score = 0
+        if hourly_conc > 60 or daily_conc > 60:
+            concentration_score = 100 * 0.20
+        elif hourly_conc > 40 or daily_conc > 40:
+            concentration_score = 60 * 0.20
+        elif hourly_conc > 30 or daily_conc > 30:
+            concentration_score = 30 * 0.20
+        
+        # 5. FREQUÊNCIA ABSOLUTA (15%) - NOVO
+        # Importa o VOLUME: 3 alertas em 1 ano != reincidente
+        total_occurrences = len(df)
+        period_days = (df['created_on'].max() - df['created_on'].min()).days + 1
+        freq_per_week = (total_occurrences / period_days * 7) if period_days > 0 else 0
+        
+        if freq_per_week >= 3:  # 3+ por semana
+            frequency_score = 100 * 0.15
+        elif freq_per_week >= 1:  # 1-3 por semana
+            frequency_score = 70 * 0.15
+        elif freq_per_week >= 0.5:  # 0.5-1 por semana
+            frequency_score = 40 * 0.15
+        elif total_occurrences >= 10:  # Pelo menos 10 ocorrências no total
+            frequency_score = 30 * 0.15
+        else:
+            frequency_score = 10 * 0.15  # Penalizar baixo volume
+        
+        # 6. BURSTS (10%) - NOVO
+        if results['bursts']['has_bursts'] and results['bursts']['n_bursts'] >= 2:
+            burst_score = 100 * 0.10
+        elif results['bursts']['has_bursts']:
+            burst_score = 50 * 0.10
+        else:
+            burst_score = 0 * 0.10
+        
+        # SCORE FINAL
+        final_score = (
+            regularity_score +
+            periodicity_score +
+            predictability_score +
+            concentration_score +
+            frequency_score +
+            burst_score
+        )
+        
+        # THRESHOLDS VALIDADOS
+        # Agora considera volume, concentração e bursts
+        if final_score >= 70 and total_occurrences >= 10:
+            classification = "🔴 REINCIDENTE CRÍTICO (P1)"
+        elif final_score >= 50 and total_occurrences >= 5:
+            classification = "🟠 PARCIALMENTE REINCIDENTE (P2)"
+        elif final_score >= 35:
+            classification = "🟡 PADRÃO DETECTÁVEL (P3)"
+        else:
+            classification = "🟢 NÃO REINCIDENTE (P4)"
+        
+        return round(final_score, 2), classification
     
     def _final_classification(self, results, df, intervals):
-        """Classificação final COM INTERFACE"""
+        """Classificação final COM REGRAS CUSTOMIZADAS"""
         st.markdown("---")
-        st.header("🎯 CLASSIFICAÇÃO FINAL DE REINCIDÊNCIA")
-        
-        final_score, classification = self._calculate_final_score(results)
-        
-        st.success(f"✅ **Score calculado:** {final_score:.2f}/100")
-        st.info(f"🎯 **Classificação:** {classification}")
-        
-        # Resto da interface...
+        st.header("🎯 CLASSIFICAÇÃO FINAL")
+        
+        final_score, classification = self._calculate_final_score_validated(results, df, intervals)
+        
+        if final_score >= 70:
+            level = "CRÍTICO"
+            color = "red"
+            priority = "P1"
+            recommendation = "**Ação Imediata:** Criar automação, runbook e investigar causa raiz"
+        elif final_score >= 50:
+            level = "ALTO"
+            color = "orange"
+            priority = "P2"
+            recommendation = "**Ação Recomendada:** Monitorar evolução e considerar automação"
+        elif final_score >= 35:
+            level = "MÉDIO"
+            color = "yellow"
+            priority = "P3"
+            recommendation = "**Ação Sugerida:** Documentar padrão e revisar thresholds"
+        else:
+            level = "BAIXO"
+            color = "green"
+            priority = "P4"
+            recommendation = "**Ação:** Análise caso a caso"
+        
         col1, col2 = st.columns([2, 1])
         
         with col1:
+            st.markdown(f"### {classification}")
+            st.markdown(f"**Nível:** {level} | **Prioridade:** {priority}")
             st.metric("Score de Reincidência", f"{final_score:.0f}/100")
+            
+            st.markdown("#### 📊 Breakdown dos Critérios VALIDADOS")
+            
+            # Calcular scores individuais
+            total_occurrences = len(df)
+            period_days = (df['created_on'].max() - df['created_on'].min()).days + 1
+            freq_per_week = (total_occurrences / period_days * 7) if period_days > 0 else 0
+            
+            regularity_pts = results['regularity']['regularity_score'] * 0.20
+            
+            if results['periodicity']['has_strong_periodicity']:
+                periodicity_pts = 100 * 0.20
+            else:
+                periodicity_pts = 0 * 0.20
+            
+            predictability_pts = results['predictability']['predictability_score'] * 0.15
+            
+            hourly_conc = results['temporal']['hourly_concentration']
+            daily_conc = results['temporal']['daily_concentration']
+            if hourly_conc > 60 or daily_conc > 60:
+                concentration_pts = 100 * 0.20
+            elif hourly_conc > 40 or daily_conc > 40:
+                concentration_pts = 60 * 0.20
+            else:
+                concentration_pts = 30 * 0.20 if (hourly_conc > 30 or daily_conc > 30) else 0
+            
+            if freq_per_week >= 3:
+                frequency_pts = 100 * 0.15
+            elif freq_per_week >= 1:
+                frequency_pts = 70 * 0.15
+            else:
+                frequency_pts = 40 * 0.15 if freq_per_week >= 0.5 else 10 * 0.15
+            
+            if results['bursts']['has_bursts'] and results['bursts']['n_bursts'] >= 2:
+                burst_pts = 100 * 0.10
+            else:
+                burst_pts = 50 * 0.10 if results['bursts']['has_bursts'] else 0
+            
+            breakdown = {
+                '1. Regularidade (20%)': regularity_pts,
+                '2. Periodicidade (20%)': periodicity_pts,
+                '3. Previsibilidade (15%)': predictability_pts,
+                '4. Concentração Temporal (20%)': concentration_pts,
+                '5. Frequência Absoluta (15%)': frequency_pts,
+                '6. Bursts (10%)': burst_pts
+            }
+            
+            for criterion, points in breakdown.items():
+                st.write(f"• {criterion}: **{points:.1f} pts**")
+            
+            st.markdown("---")
+            st.markdown("**💡 Justificativa dos Critérios:**")
+            st.write("✅ **Regularidade**: Mede consistência dos intervalos")
+            st.write("✅ **Periodicidade**: Detecta ciclos via FFT")
+            st.write("✅ **Previsibilidade**: Indica se podemos prever próxima ocorrência")
+            st.write("✅ **Concentração Temporal**: Horários/dias fixos são forte indicador")
+            st.write("✅ **Frequência Absoluta**: Volume importa (3 em 1 ano ≠ reincidente)")
+            st.write("✅ **Bursts**: Rajadas são padrão importante")
+            
+            st.info(recommendation)
         
         with col2:
-            color = "red" if final_score >= 70 else "orange" if final_score >= 50 else "yellow" if final_score >= 30 else "green"
             fig = go.Figure(go.Indicator(
                 mode="gauge+number",
                 value=final_score,
@@ -1235,8 +2300,8 @@
                     'axis': {'range': [0, 100]},
                     'bar': {'color': color},
                     'steps': [
-                        {'range': [0, 30], 'color': "lightgray"},
-                        {'range': [30, 50], 'color': "lightyellow"},
+                        {'range': [0, 35], 'color': "lightgray"},
+                        {'range': [35, 50], 'color': "lightyellow"},
                         {'range': [50, 70], 'color': "orange"},
                         {'range': [70, 100], 'color': "red"}
                     ]
@@ -1244,1136 +2309,194 @@
             ))
             fig.update_layout(height=300)
             st.plotly_chart(fig, use_container_width=True, key='final_gauge')
+        
+        # ============================================================
+        # REGRAS CUSTOMIZADAS
+        # ============================================================
+        
+        st.markdown("---")
+        st.header("📋 REGRA CUSTOMIZADA SUGERIDA")
+        
+        # Gerar regra customizada
+        regra = gerar_regra_customizada(results, df, intervals)
+        
+        # Mostrar padrão principal
+        padrao_principal = regra['padrao_principal']
+        st.success(f"**🎯 Padrão Detectado:** {padrao_principal['tipo']}")
+        st.write(f"**Descrição:** {padrao_principal['descricao']}")
+        st.write(f"**Confiança:** {padrao_principal['confianca']}%")
+        
+        # Padrões secundários
+        padroes_secundarios = regra.get('padroes_secundarios', [])
+        if padroes_secundarios:
+            st.info("**📊 Padrões Secundários Detectados:**")
+            for padrao in padroes_secundarios:
+                st.write(f"• {padrao['tipo']}: {padrao['descricao']} (confiança: {padrao['confianca']}%)")
+        
+        # Parâmetros da regra
+        st.markdown("---")
+        st.subheader("⚙️ Parâmetros da Regra")
+        
+        col1, col2 = st.columns(2)
+        
+        with col1:
+            st.markdown("**📋 Critério de Reincidência:**")
+            criterio = regra['criterio_reincidencia']
+            st.write(f"• {criterio['descricao']}")
+            st.write(f"• {criterio['condicao']}")
+            st.write(f"• Janela: {criterio['janela']}")
+        
+        with col2:
+            st.markdown("**🔧 Parâmetros Técnicos:**")
+            params = regra['parametros']
+            for key, value in params.items():
+                if isinstance(value, (int, float)):
+                    st.write(f"• {key}: **{value:.2f}**" if isinstance(value, float) else f"• {key}: **{value}**")
+                else:
+                    st.write(f"• {key}: **{value}**")
+        
+        # Implementação
+        st.markdown("---")
+        st.subheader("💻 Lógica de Implementação")
+        
+        with st.expander("Ver pseudocódigo", expanded=False):
+            st.code(regra['implementacao']['logica'], language='python')
+        
+        # Comparação com regra atual
+        st.markdown("---")
+        st.subheader("📊 Comparação: Regra Customizada vs. Regra Atual")
+        
+        efetividade = calcular_efetividade_regra(df, regra)
+        
+        col1, col2, col3 = st.columns(3)
+        
+        with col1:
+            st.metric(
+                "Regra Atual (3 em 24h)",
+                f"{efetividade['regra_atual']['taxa']}%",
+                f"{efetividade['regra_atual']['deteccoes']} detecções"
+            )
+        
+        with col2:
+            st.metric(
+                "Regra Customizada",
+                f"{efetividade['regra_customizada']['taxa']}%",
+                f"{efetividade['regra_customizada']['deteccoes']} detecções"
+            )
+        
+        with col3:
+            delta = efetividade['melhoria']
+            delta_color = "normal" if delta >= 0 else "inverse"
+            st.metric(
+                "Melhoria",
+                f"{abs(delta):.1f}%",
+                f"{'↑' if delta > 0 else '↓'} {abs(delta):.1f}%",
+                delta_color=delta_color
+            )
+        
+        if efetividade['melhoria'] > 10:
+            st.success(f"✅ A regra customizada é **{efetividade['melhoria']:.1f}% mais efetiva** que a regra atual!")
+        elif efetividade['melhoria'] > 0:
+            st.info(f"📊 A regra customizada apresenta melhoria modesta de **{efetividade['melhoria']:.1f}%**")
+        elif efetividade['melhoria'] < -10:
+            st.warning(f"⚠️ A regra atual parece mais adequada (diferença: {abs(efetividade['melhoria']):.1f}%)")
+        else:
+            st.info("📊 Ambas as regras têm efetividade similar")
+        
+        # Predição se score alto
+        if final_score >= 50:
+            st.markdown("---")
+            st.subheader("🔮 Predição")
+            
+            last_alert = df['created_on'].max()
+            mean_interval = np.mean(intervals)
+            std_interval = np.std(intervals)
+            
+            pred_time = last_alert + pd.Timedelta(hours=mean_interval)
+            conf_interval = 1.96 * std_interval
+            
+            col1, col2, col3 = st.columns(3)
+            col1.metric("Próxima Ocorrência", pred_time.strftime('%d/%m %H:%M'))
+            col2.metric("Intervalo", f"{mean_interval:.1f}h")
+            col3.metric("Confiança (95%)", f"± {conf_interval:.1f}h")
+        
+        # Exportar
+        st.markdown("---")
+        export_data = {
+            'short_ci': self.alert_id,
+            'timestamp': datetime.now().strftime('%Y-%m-%d %H:%M:%S'),
+            'score': final_score,
+            'classificacao': classification,
+            'nivel': level,
+            'prioridade': priority,
+            'total_occurrences': len(df),
+            'freq_per_week': freq_per_week,
+            'cv': results['basic_stats']['cv'],
+            'regularidade': results['regularity']['regularity_score'],
+            'periodicidade': results['periodicity'].get('has_strong_periodicity', False),
+            'previsibilidade': results['predictability']['predictability_score'],
+            'concentracao_horaria': results['temporal']['hourly_concentration'],
+            'concentracao_diaria': results['temporal']['daily_concentration'],
+            'bursts_detected': results['bursts']['has_bursts'],
+            'n_bursts': results['bursts']['n_bursts'],
+            'padrao_tipo': padrao_principal['tipo'],
+            'padrao_descricao': padrao_principal['descricao'],
+            'padrao_confianca': padrao_principal['confianca'],
+            'regra_tipo': regra['tipo'],
+            'regra_descricao': regra['criterio_reincidencia']['descricao']
+        }
+        
+        export_df = pd.DataFrame([export_data])
+        csv = export_df.to_csv(index=False)
+        
+        st.download_button(
+            "⬇️ Exportar Relatório Completo",
+            csv,
+            f"reincidencia_{self.alert_id}_{datetime.now().strftime('%Y%m%d_%H%M')}.csv",
+            "text/csv",
+            use_container_width=True
+        )
 
 
 # ============================================================
-# RESTO DO CÓDIGO (functions auxiliares, main, etc)
-# Mantido igual ao original...
+# CLASSE PRINCIPAL
 # ============================================================
-
-def identify_alert_groups(alert_data, max_gap_hours=24, min_group_size=3, 
-                         spike_threshold_multiplier=5):
-    if len(alert_data) == 0:
-        return alert_data, []
-    
-    alert_data = alert_data.sort_values('created_on').reset_index(drop=True)
-    alert_data['time_diff_hours'] = alert_data['created_on'].diff().dt.total_seconds() / 3600
-    alert_data['date'] = alert_data['created_on'].dt.date
-    unique_dates = alert_data['date'].nunique()
-=======
-    for i in range(ocorrencias_min - 1, len(df_sorted)):
-        ultimos = df_sorted.iloc[max(0, i - ocorrencias_min + 1):i + 1]
-        intervalos = ultimos['created_on'].diff().dt.total_seconds() / 3600
-        intervalos = intervalos.dropna()
-        
-        if len(intervalos) >= ocorrencias_min - 1:
-            no_padrao = sum((periodo - tolerancia <= iv <= periodo + tolerancia) for iv in intervalos)
-            if no_padrao >= ocorrencias_min - 1:
-                deteccoes_custom += 1
-
-elif tipo_regra == 'HORARIOS_RECORRENTES':
-    horarios = params['horarios_esperados']
-    tolerancia_h = params['tolerancia_minutos'] / 60
-    dias_consecutivos = params['dias_consecutivos_minimo']
-    
-    for i in range(len(df_sorted)):
-        hora_atual = df_sorted.loc[i, 'created_on'].hour + df_sorted.loc[i, 'created_on'].minute / 60
-        
-        # Verificar se está em horário de pico
-        em_horario_pico = any(abs(hora_atual - h) <= tolerancia_h for h in horarios)
-        
-        if em_horario_pico:
-            data_atual = df_sorted.loc[i, 'created_on'].date()
-            datas_anteriores = [data_atual - timedelta(days=d) for d in range(1, dias_consecutivos)]
-            
-            dias_com_padrao = 1  # Dia atual
-            for data in datas_anteriores:
-                alertas_dia = df_sorted[df_sorted['created_on'].dt.date == data]
-                if len(alertas_dia) > 0:
-                    for _, alerta in alertas_dia.iterrows():
-                        h = alerta['created_on'].hour + alerta['created_on'].minute / 60
-                        if any(abs(h - hp) <= tolerancia_h for hp in horarios):
-                            dias_com_padrao += 1
-                            break
-            
-            if dias_com_padrao >= dias_consecutivos:
-                deteccoes_custom += 1
-
-elif tipo_regra == 'DIAS_RECORRENTES':
-    dias_esperados = params['dias_esperados']
-    semanas_min = params['semanas_consecutivas_minimo']
-    
-    for i in range(len(df_sorted)):
-        dia_semana_atual = df_sorted.loc[i, 'created_on'].dayofweek
-        
-        if dia_semana_atual in dias_esperados:
-            data_atual = df_sorted.loc[i, 'created_on']
-            
-            semanas_com_padrao = 1
-            for semana_offset in range(1, semanas_min):
-                data_semana_anterior = data_atual - timedelta(weeks=semana_offset)
-                inicio_semana = data_semana_anterior - timedelta(days=3)
-                fim_semana = data_semana_anterior + timedelta(days=3)
-                
-                alertas_semana = df_sorted[
-                    (df_sorted['created_on'] >= inicio_semana) & 
-                    (df_sorted['created_on'] <= fim_semana)
-                ]
-                
-                if any(a.dayofweek in dias_esperados for a in alertas_semana['created_on']):
-                    semanas_com_padrao += 1
-            
-            if semanas_com_padrao >= semanas_min:
-                deteccoes_custom += 1
-
-elif tipo_regra == 'RAJADA':
-    janela_h = params['janela_horas']
-    occ_min = params['ocorrencias_minimas_burst']
-    
-    for i in range(len(df_sorted)):
-        janela_inicio = df_sorted.loc[i, 'created_on'] - timedelta(hours=janela_h)
-        alertas_na_janela = df_sorted[
-            (df_sorted['created_on'] >= janela_inicio) & 
-            (df_sorted['created_on'] <= df_sorted.loc[i, 'created_on'])
-        ]
-        if len(alertas_na_janela) >= occ_min:
-            deteccoes_custom += 1
-
-else:  # THRESHOLD_GENERICO ou outros
-    deteccoes_custom = deteccoes_atual
-
-# Calcular taxas
-taxa_atual = (deteccoes_atual / len(df_sorted)) * 100 if len(df_sorted) > 0 else 0
-taxa_custom = (deteccoes_custom / len(df_sorted)) * 100 if len(df_sorted) > 0 else 0
-
-melhoria = taxa_custom - taxa_atual
-
-return {
-    'regra_customizada': {
-        'deteccoes': deteccoes_custom,
-        'taxa': round(taxa_custom, 1)
-    },
-    'regra_atual': {
-        'deteccoes': deteccoes_atual,
-        'taxa': round(taxa_atual, 1)
-    },
-    'melhoria': round(melhoria, 1),
-    'total_alertas': len(df_sorted)
-}
-```
-
-# ============================================================
-
-# FUNÇÕES AUXILIARES PARA MULTIPROCESSING
-
-# ============================================================
-
-def analyze_single_short_ci_recurrence(short_ci, df_original):
-“”“Função auxiliar para análise de reincidência de um único short_ci (para multiprocessing)”””
-try:
-df_ci = df_original[df_original[‘short_ci’] == short_ci].copy()
-df_ci[‘created_on’] = pd.to_datetime(df_ci[‘created_on’], errors=‘coerce’)
-df_ci = df_ci.dropna(subset=[‘created_on’])
-df_ci = df_ci.sort_values(‘created_on’)
-
-```
-    if len(df_ci) < 3:
-        return {
-            'short_ci': short_ci,
-            'total_occurrences': len(df_ci),
-            'score': 0,
-            'classification': '⚪ DADOS INSUFICIENTES',
-            'mean_interval_hours': None,
-            'cv': None,
-            'regularity_score': 0,
-            'periodicity_detected': False,
-            'predictability_score': 0
-        }
-    
-    analyzer = AdvancedRecurrenceAnalyzer(df_ci, short_ci)
-    return analyzer.analyze_silent()
-
-except Exception as e:
-    return {
-        'short_ci': short_ci,
-        'total_occurrences': 0,
-        'score': 0,
-        'classification': f'⚪ ERRO: {str(e)[:50]}',
-        'mean_interval_hours': None,
-        'cv': None,
-        'regularity_score': 0,
-        'periodicity_detected': False,
-        'predictability_score': 0
-    }
-```
-
-def analyze_chunk_recurrence(short_ci_list, df_original):
-“”“Processa um chunk de short_ci para análise de reincidência”””
-results = []
-for short_ci in short_ci_list:
-result = analyze_single_short_ci_recurrence(short_ci, df_original)
-if result:
-results.append(result)
-return results
-
-# ============================================================
-
-# CLASSE DE ANÁLISE DE REINCIDÊNCIA
-
-# ============================================================
-
-class AdvancedRecurrenceAnalyzer:
-“”“Analisador completo de padrões de reincidência”””
-
-```
-def __init__(self, df, alert_id):
-    self.df = df.copy() if df is not None else None
-    self.alert_id = alert_id
-    self.cache = {}
-
-def _prepare_data(self):
-    """Preparação vetorizada dos dados"""
-    if self.df is None or len(self.df) < 3:
-        return None
-    
-    df = self.df.sort_values('created_on').copy()
-    
-    # Vetorizar operações
-    df['timestamp'] = df['created_on'].astype('int64') // 10**9
-    df['time_diff_seconds'] = df['timestamp'].diff()
-    df['time_diff_hours'] = df['time_diff_seconds'] / 3600
-    df['time_diff_days'] = df['time_diff_seconds'] / 86400
-    
-    # Componentes temporais
-    dt = df['created_on'].dt
-    if 'hour' not in df.columns:
-        df['hour'] = dt.hour
-    if 'day_of_week' not in df.columns:
-        df['day_of_week'] = dt.dayofweek
-    if 'day_of_month' not in df.columns:
-        df['day_of_month'] = dt.day
-    if 'week_of_year' not in df.columns:
-        df['week_of_year'] = dt.isocalendar().week
-    if 'month' not in df.columns:
-        df['month'] = dt.month
-    if 'day_name' not in df.columns:
-        df['day_name'] = dt.day_name()
-    if 'is_weekend' not in df.columns:
-        df['is_weekend'] = df['day_of_week'].isin([5, 6])
-    if 'is_business_hours' not in df.columns:
-        df['is_business_hours'] = (df['hour'] >= 9) & (df['hour'] <= 17)
-    
-    return df
-
-def analyze(self):
-    """Método principal com interface Streamlit COMPLETA"""
-    st.header("🔄 Análise Avançada de Reincidência Temporal")
-    
-    df = self._prepare_data()
-    if df is None:
-        st.warning("⚠️ Dados insuficientes (mínimo 3 ocorrências).")
-        return
-    
-    st.info(f"📊 Analisando **{len(df)}** ocorrências do Short CI: **{self.alert_id}**")
-    
-    intervals_hours = df['time_diff_hours'].dropna().values
-    if len(intervals_hours) < 2:
-        st.warning("⚠️ Intervalos insuficientes.")
-        return
-    
-    # Executar TODAS as análises
-    results = {}
-    results['basic_stats'] = self._analyze_basic_statistics(intervals_hours)
-    results['regularity'] = self._analyze_regularity(intervals_hours)
-    results['periodicity'] = self._analyze_periodicity(intervals_hours)
-    results['autocorr'] = self._analyze_autocorrelation(intervals_hours)
-    results['temporal'] = self._analyze_temporal_patterns(df)
-    results['clusters'] = self._analyze_clusters(df, intervals_hours)
-    results['bursts'] = self._detect_bursts(intervals_hours)
-    results['seasonality'] = self._analyze_seasonality(df)
-    results['changepoints'] = self._detect_changepoints(intervals_hours)
-    results['anomalies'] = self._detect_anomalies(intervals_hours)
-    results['predictability'] = self._calculate_predictability(intervals_hours)
-    results['stability'] = self._analyze_stability(intervals_hours, df)
-    results['contextual'] = self._analyze_contextual_dependencies(df)
-    results['vulnerability'] = self._identify_vulnerability_windows(df, intervals_hours)
-    results['maturity'] = self._analyze_pattern_maturity(df, intervals_hours)
-    results['prediction_confidence'] = self._calculate_prediction_confidence(intervals_hours)
-    results['markov'] = self._analyze_markov_chains(intervals_hours)
-    results['randomness'] = self._advanced_randomness_tests(intervals_hours)
-    
-    # Classificação final COM REGRAS CUSTOMIZADAS
-    self._final_classification(results, df, intervals_hours)
-
-def analyze_silent(self):
-    """Análise silenciosa para processamento em lote"""
-    df = self._prepare_data()
-    if df is None or len(df) < 3:
-        return None
-    
-    intervals_hours = df['time_diff_hours'].dropna().values
-    if len(intervals_hours) < 2:
-        return None
-    
-    # Executar análises essenciais sem interface
-    results = {}
-    results['basic_stats'] = self._analyze_basic_statistics_silent(intervals_hours)
-    results['regularity'] = self._analyze_regularity_silent(intervals_hours)
-    results['periodicity'] = self._analyze_periodicity_silent(intervals_hours)
-    results['autocorr'] = self._analyze_autocorrelation_silent(intervals_hours)
-    results['predictability'] = self._calculate_predictability_silent(intervals_hours)
-    results['markov'] = self._analyze_markov_chains_silent(intervals_hours)
-    results['randomness'] = self._advanced_randomness_tests_silent(intervals_hours)
-    results['stability'] = self._analyze_stability_silent(intervals_hours)
-    results['temporal'] = self._analyze_temporal_patterns_silent(df)
-    results['bursts'] = self._detect_bursts_silent(intervals_hours)
-    results['contextual'] = self._analyze_contextual_dependencies_silent(df)
-    
-    # Calcular score final
-    final_score, classification = self._calculate_final_score(results)
-    
-    return {
-        'short_ci': self.alert_id,
-        'total_occurrences': len(df),
-        'score': final_score,
-        'classification': classification,
-        'mean_interval_hours': results['basic_stats']['mean'],
-        'median_interval_hours': results['basic_stats']['median'],
-        'cv': results['basic_stats']['cv'],
-        'regularity_score': results['regularity']['regularity_score'],
-        'periodicity_detected': results['periodicity']['has_strong_periodicity'],
-        'dominant_period_hours': results['periodicity'].get('dominant_period_hours'),
-        'predictability_score': results['predictability']['predictability_score'],
-        'next_occurrence_prediction_hours': results['predictability']['next_expected_hours']
-    }
-
-# ============================================================
-# ANÁLISES COM INTERFACE (versão completa)
-# ============================================================
-
-def _analyze_basic_statistics(self, intervals):
-    """Estatísticas básicas"""
-    st.subheader("📊 1. Estatísticas de Intervalos")
-    
-    stats_dict = {
-        'mean': np.mean(intervals),
-        'median': np.median(intervals),
-        'std': np.std(intervals),
-        'min': np.min(intervals),
-        'max': np.max(intervals),
-        'cv': np.std(intervals) / np.mean(intervals) if np.mean(intervals) > 0 else float('inf'),
-        'q25': np.percentile(intervals, 25),
-        'q75': np.percentile(intervals, 75),
-        'iqr': np.percentile(intervals, 75) - np.percentile(intervals, 25)
-    }
-    
-    col1, col2, col3, col4, col5 = st.columns(5)
-    col1.metric("⏱️ Média", f"{stats_dict['mean']:.1f}h")
-    col2.metric("📊 Mediana", f"{stats_dict['median']:.1f}h")
-    col3.metric("📈 Desvio", f"{stats_dict['std']:.1f}h")
-    col4.metric("⚡ Mínimo", f"{stats_dict['min']:.1f}h")
-    col5.metric("🐌 Máximo", f"{stats_dict['max']:.1f}h")
-    
-    return stats_dict
-
-def _analyze_regularity(self, intervals):
-    """Análise de regularidade"""
-    st.subheader("🎯 2. Regularidade")
-    
-    cv = np.std(intervals) / np.mean(intervals) if np.mean(intervals) > 0 else float('inf')
-    
-    if cv < 0.20:
-        regularity_score = 95
-        pattern_type = "🟢 ALTAMENTE REGULAR"
-        pattern_color = "green"
-    elif cv < 0.40:
-        regularity_score = 80
-        pattern_type = "🟢 REGULAR"
-        pattern_color = "lightgreen"
-    elif cv < 0.70:
-        regularity_score = 60
-        pattern_type = "🟡 SEMI-REGULAR"
-        pattern_color = "yellow"
-    elif cv < 1.20:
-        regularity_score = 35
-        pattern_type = "🟠 IRREGULAR"
-        pattern_color = "orange"
-    else:
-        regularity_score = 15
-        pattern_type = "🔴 MUITO IRREGULAR"
-        pattern_color = "red"
-    
-    col1, col2 = st.columns([3, 1])
-    
-    with col1:
-        st.markdown(f"**Classificação:** {pattern_type}")
-        st.write(f"**CV:** {cv:.2%}")
-        
-        if len(intervals) >= 3:
-            _, p_value = stats.shapiro(intervals)
-            if p_value > 0.05:
-                st.info("📊 Distribuição aproximadamente normal")
-            else:
-                st.warning("📊 Distribuição não-normal")
-    
-    with col2:
-        fig = go.Figure(go.Indicator(
-            mode="gauge+number",
-            value=regularity_score,
-            title={'text': "Regularidade"},
-            gauge={
-                'axis': {'range': [0, 100]},
-                'bar': {'color': pattern_color},
-                'steps': [
-                    {'range': [0, 35], 'color': "lightgray"},
-                    {'range': [35, 60], 'color': "lightyellow"},
-                    {'range': [60, 100], 'color': "lightgreen"}
-                ]
-            }
-        ))
-        fig.update_layout(height=250)
-        st.plotly_chart(fig, use_container_width=True, key='reg_gauge')
-    
-    return {'cv': cv, 'regularity_score': regularity_score, 'type': pattern_type}
-
-def _analyze_periodicity(self, intervals):
-    """Análise de periodicidade com FFT"""
-    st.subheader("🔍 3. Periodicidade (FFT)")
-    
-    if len(intervals) < 10:
-        st.info("📊 Mínimo de 10 intervalos necessários")
-        return {'has_periodicity': False, 'has_strong_periodicity': False}
-    
-    intervals_norm = (intervals - np.mean(intervals)) / np.std(intervals)
-    n_padded = 2**int(np.ceil(np.log2(len(intervals_norm))))
-    intervals_padded = np.pad(intervals_norm, (0, n_padded - len(intervals_norm)), 'constant')
-    
-    fft_vals = fft(intervals_padded)
-    freqs = fftfreq(n_padded, d=1)
-    
-    positive_idx = freqs > 0
-    freqs_pos = freqs[positive_idx]
-    fft_mag = np.abs(fft_vals[positive_idx])
-    
-    threshold = np.mean(fft_mag) + 2 * np.std(fft_mag)
-    peaks_idx = fft_mag > threshold
-    
-    dominant_periods = []
-    has_strong_periodicity = False
-    dominant_period_hours = None
-    
-    if np.any(peaks_idx):
-        dominant_freqs = freqs_pos[peaks_idx]
-        dominant_periods = 1 / dominant_freqs
-        dominant_periods = dominant_periods[dominant_periods < len(intervals)][:3]
-        
-        if len(dominant_periods) > 0:
-            has_strong_periodicity = True
-            dominant_period_hours = dominant_periods[0] * np.mean(intervals)
-            
-            st.success("🎯 **Periodicidades Detectadas:**")
-            for period in dominant_periods:
-                est_time = period * np.mean(intervals)
-                time_str = f"{est_time:.1f}h" if est_time < 24 else f"{est_time/24:.1f} dias"
-                st.write(f"• Período: **{period:.1f}** ocorrências (~{time_str})")
-    else:
-        st.info("📊 Nenhuma periodicidade forte detectada")
-    
-    fig = go.Figure()
-    fig.add_trace(go.Scatter(
-        x=1/freqs_pos[:len(freqs_pos)//4],
-        y=fft_mag[:len(freqs_pos)//4],
-        mode='lines',
-        fill='tozeroy'
-    ))
-    fig.update_layout(
-        title="Espectro de Frequência",
-        xaxis_title="Período",
-        yaxis_title="Magnitude",
-        height=300,
-        xaxis_type="log"
-    )
-    st.plotly_chart(fig, use_container_width=True, key='fft')
-    
-    return {
-        'periods': dominant_periods,
-        'has_periodicity': len(dominant_periods) > 0,
-        'has_strong_periodicity': has_strong_periodicity,
-        'dominant_period_hours': dominant_period_hours
-    }
-
-def _analyze_autocorrelation(self, intervals):
-    """Análise de autocorrelação"""
-    st.subheader("📈 4. Autocorrelação")
-    
-    if len(intervals) < 5:
-        return {}
-    
-    intervals_norm = (intervals - np.mean(intervals)) / np.std(intervals)
-    autocorr = signal.correlate(intervals_norm, intervals_norm, mode='full')
-    autocorr = autocorr[len(autocorr)//2:]
-    autocorr = autocorr / autocorr[0]
-    
-    lags = np.arange(len(autocorr))
-    threshold = 2 / np.sqrt(len(intervals))
-    
-    significant_peaks = [(i, autocorr[i]) for i in range(1, min(len(autocorr), 20)) 
-                       if autocorr[i] > threshold]
-    
-    if significant_peaks:
-        st.success("✅ **Autocorrelação Significativa:**")
-        for lag, corr in significant_peaks[:3]:
-            st.write(f"• Lag {lag}: {corr:.2f}")
-    else:
-        st.info("📊 Sem autocorrelação significativa")
-    
-    fig = go.Figure()
-    fig.add_trace(go.Scatter(
-        x=lags[:min(30, len(lags))],
-        y=autocorr[:min(30, len(autocorr))],
-        mode='lines+markers'
-    ))
-    fig.add_hline(y=threshold, line_dash="dash", line_color="red")
-    fig.add_hline(y=-threshold, line_dash="dash", line_color="red")
-    fig.update_layout(title="Autocorrelação", height=300)
-    st.plotly_chart(fig, use_container_width=True, key='autocorr')
-    
-    return {'peaks': significant_peaks, 'has_autocorr': len(significant_peaks) > 0}
-
-def _analyze_temporal_patterns(self, df):
-    """Análise de padrões temporais"""
-    st.subheader("⏰ 5. Padrões Temporais")
-    
-    hourly = df.groupby('hour').size()
-    hourly = hourly.reindex(range(24), fill_value=0)
-    
-    daily = df.groupby('day_of_week').size()
-    daily = daily.reindex(range(7), fill_value=0)
-    
-    col1, col2 = st.columns(2)
-    
-    with col1:
-        fig = go.Figure(go.Bar(
-            x=list(range(24)),
-            y=hourly.values,
-            marker_color=['red' if v > hourly.mean() + hourly.std() else 'lightblue' 
-                        for v in hourly.values]
-        ))
-        fig.update_layout(title="Por Hora", xaxis_title="Hora", height=250)
-        st.plotly_chart(fig, use_container_width=True, key='hourly')
-        
-        peak_hours = hourly[hourly > hourly.mean() + hourly.std()].index.tolist()
-        if peak_hours:
-            st.success(f"🕐 **Picos:** {', '.join([f'{h:02d}:00' for h in peak_hours])}")
-    
-    with col2:
-        days_map = ['Seg', 'Ter', 'Qua', 'Qui', 'Sex', 'Sáb', 'Dom']
-        fig = go.Figure(go.Bar(
-            x=days_map,
-            y=daily.values,
-            marker_color=['red' if v > daily.mean() + daily.std() else 'lightgreen' 
-                        for v in daily.values]
-        ))
-        fig.update_layout(title="Por Dia", xaxis_title="Dia", height=250)
-        st.plotly_chart(fig, use_container_width=True, key='daily')
-        
-        peak_days = daily[daily > daily.mean() + daily.std()].index.tolist()
-        if peak_days:
-            st.success(f"📅 **Picos:** {', '.join([days_map[d] for d in peak_days])}")
-    
-    hourly_pct = (hourly / hourly.sum() * 100) if hourly.sum() > 0 else pd.Series()
-    daily_pct = (daily / daily.sum() * 100) if daily.sum() > 0 else pd.Series()
-    
-    hourly_conc = hourly_pct.nlargest(3).sum() if len(hourly_pct) > 0 else 0
-    daily_conc = daily_pct.nlargest(3).sum() if len(daily_pct) > 0 else 0
-    
-    return {
-        'hourly_concentration': hourly_conc,
-        'daily_concentration': daily_conc,
-        'peak_hours': peak_hours,
-        'peak_days': peak_days
-    }
-
-def _analyze_clusters(self, df, intervals):
-    """Detecção de clusters temporais"""
-    st.subheader("🎯 6. Clusters Temporais")
-    
-    if len(df) < 10:
-        st.info("Mínimo de 10 ocorrências necessário")
-        return {}
-    
-    first_ts = df['timestamp'].min()
-    time_features = ((df['timestamp'] - first_ts) / 3600).values.reshape(-1, 1)
-    
-    eps = np.median(intervals) * 2
-    dbscan = DBSCAN(eps=eps, min_samples=3)
-    clusters = dbscan.fit_predict(time_features)
-    
-    n_clusters = len(set(clusters)) - (1 if -1 in clusters else 0)
-    n_noise = list(clusters).count(-1)
-    
-    col1, col2, col3 = st.columns(3)
-    col1.metric("🎯 Clusters", n_clusters)
-    col2.metric("📊 Em Clusters", len(clusters) - n_noise)
-    col3.metric("🔴 Isolados", n_noise)
-    
-    if n_clusters > 0:
-        st.success(f"✅ **{n_clusters} clusters** identificados")
-    
-    return {'n_clusters': n_clusters, 'n_noise': n_noise}
-
-def _detect_bursts(self, intervals):
-    """Detecção de bursts"""
-    st.subheader("💥 7. Detecção de Bursts")
-    
-    burst_threshold = np.percentile(intervals, 25)
-    
-    is_burst = intervals < burst_threshold
-    burst_changes = np.diff(np.concatenate(([False], is_burst, [False])))
-    burst_starts = np.where(burst_changes == 1)[0]
-    burst_ends = np.where(burst_changes == -1)[0]
-    
-    burst_sequences = [(start, end) for start, end in zip(burst_starts, burst_ends) 
-                      if end - start >= 3]
-    
-    col1, col2 = st.columns(2)
-    col1.metric("💥 Bursts", len(burst_sequences))
-    
-    if burst_sequences:
-        avg_size = np.mean([end - start for start, end in burst_sequences])
-        col2.metric("📊 Tamanho Médio", f"{avg_size:.1f}")
-        st.warning(f"⚠️ **{len(burst_sequences)} bursts** detectados")
-    else:
-        st.success("✅ Sem padrão de rajadas")
-    
-    return {'n_bursts': len(burst_sequences), 'has_bursts': len(burst_sequences) > 0}
-
-def _analyze_seasonality(self, df):
-    """Análise de sazonalidade"""
-    st.subheader("🌡️ 8. Sazonalidade")
-    
-    date_range = (df['created_on'].max() - df['created_on'].min()).days
-    
-    if date_range < 30:
-        st.info("📊 Período curto para análise sazonal")
-        return {}
-    
-    weekly = df.groupby('week_of_year').size()
-    
-    if len(weekly) >= 4:
-        fig = go.Figure()
-        fig.add_trace(go.Scatter(
-            x=weekly.index,
-            y=weekly.values,
-            mode='lines+markers',
-            fill='tozeroy'
-        ))
-        fig.update_layout(title="Evolução Semanal", height=250)
-        st.plotly_chart(fig, use_container_width=True, key='weekly')
-        
-        if len(weekly) > 3:
-            slope, _, _, p_value, _ = stats.linregress(weekly.index.values, weekly.values)
-            if p_value < 0.05:
-                if slope > 0:
-                    st.warning("📈 **Tendência crescente**")
-                    return {'trend': 'increasing', 'slope': slope}
-                else:
-                    st.success("📉 **Tendência decrescente**")
-                    return {'trend': 'decreasing', 'slope': slope}
-    
-    return {'trend': 'stable'}
-
-def _detect_changepoints(self, intervals):
-    """Detecção de pontos de mudança"""
-    st.subheader("🔀 9. Pontos de Mudança")
-    
-    if len(intervals) < 20:
-        st.info("Mínimo de 20 intervalos necessário")
-        return {}
-    
-    cumsum = np.cumsum(intervals - np.mean(intervals))
-    
-    window = 5
-    changes = []
-    for i in range(window, len(cumsum) - window):
-        before = np.mean(intervals[max(0, i-window):i])
-        after = np.mean(intervals[i:min(len(intervals), i+window)])
-        if abs(before - after) > np.std(intervals):
-            changes.append(i)
-    
-    filtered = []
-    for cp in changes:
-        if not filtered or cp - filtered[-1] > 5:
-            filtered.append(cp)
-    
-    if filtered:
-        st.warning(f"⚠️ **{len(filtered)} pontos de mudança** detectados")
-        
-        fig = go.Figure()
-        fig.add_trace(go.Scatter(x=list(range(len(cumsum))), y=cumsum, mode='lines'))
-        for cp in filtered:
-            fig.add_vline(x=cp, line_dash="dash", line_color="red")
-        fig.update_layout(title="CUSUM", height=250)
-        st.plotly_chart(fig, use_container_width=True, key='cusum')
-    else:
-        st.success("✅ Comportamento estável")
-    
-    return {'changepoints': filtered, 'has_changes': len(filtered) > 0}
-
-def _detect_anomalies(self, intervals):
-    """Detecção de anomalias"""
-    st.subheader("🚨 10. Detecção de Anomalias")
-    
-    z_scores = np.abs(stats.zscore(intervals))
-    z_anomalies = np.sum(z_scores > 3)
-    
-    q1, q3 = np.percentile(intervals, [25, 75])
-    iqr = q3 - q1
-    lower = q1 - 1.5 * iqr
-    upper = q3 + 1.5 * iqr
-    iqr_anomalies = np.sum((intervals < lower) | (intervals > upper))
-    
-    iso_anomalies = 0
-    if len(intervals) >= 10:
-        iso_forest = IsolationForest(contamination=0.1, random_state=42)
-        predictions = iso_forest.fit_predict(intervals.reshape(-1, 1))
-        iso_anomalies = np.sum(predictions == -1)
-    
-    col1, col2, col3 = st.columns(3)
-    col1.metric("Z-Score", f"{z_anomalies}")
-    col2.metric("IQR", f"{iqr_anomalies}")
-    col3.metric("Iso. Forest", f"{iso_anomalies}")
-    
-    total_anomalies = max(z_anomalies, iqr_anomalies, iso_anomalies)
-    anomaly_rate = total_anomalies / len(intervals) * 100
-    
-    if anomaly_rate > 10:
-        st.warning(f"⚠️ **{anomaly_rate:.1f}%** de anomalias")
-    else:
-        st.success("✅ Baixa taxa de anomalias")
-    
-    return {'anomaly_rate': anomaly_rate, 'total_anomalies': total_anomalies}
-
-def _calculate_predictability(self, intervals):
-    """Score de previsibilidade"""
-    st.subheader("🔮 11. Previsibilidade")
-    
-    cv = np.std(intervals) / np.mean(intervals) if np.mean(intervals) > 0 else float('inf')
-    
-    if cv < 0.20:
-        predictability = 95
-    elif cv < 0.40:
-        predictability = 80
-    elif cv < 0.70:
-        predictability = 55
-    elif cv < 1.20:
-        predictability = 30
-    else:
-        predictability = 10
-    
-    mean_interval = np.mean(intervals)
-    
-    col1, col2 = st.columns(2)
-    col1.metric("Score", f"{predictability}%")
-    col2.metric("Próxima Ocorrência", f"{mean_interval:.1f}h")
-    
-    if predictability > 70:
-        st.success("✅ Altamente previsível")
-    elif predictability > 50:
-        st.info("📊 Moderadamente previsível")
-    else:
-        st.warning("⚠️ Pouco previsível")
-    
-    return {'predictability_score': predictability, 'next_expected_hours': mean_interval}
-
-def _analyze_stability(self, intervals, df):
-    """Análise de estabilidade"""
-    st.subheader("📊 12. Estabilidade")
-    
-    if len(intervals) < 10:
-        return {'is_stable': True, 'stability_score': 50}
-    
-    mid = len(intervals) // 2
-    first_half = intervals[:mid]
-    second_half = intervals[mid:]
-    
-    _, p_value = stats.ttest_ind(first_half, second_half)
-    is_stable = p_value > 0.05
-    
-    mean_diff = abs(np.mean(second_half) - np.mean(first_half))
-    drift_pct = (mean_diff / np.mean(first_half)) * 100 if np.mean(first_half) > 0 else 0
-    
-    stability_score = max(0, 100 - drift_pct)
-    
-    col1, col2 = st.columns(2)
-    col1.metric("Score", f"{stability_score:.1f}%")
-    col2.metric("Drift", f"{drift_pct:.1f}%")
-    
-    if is_stable and drift_pct < 20:
-        st.success("✅ Padrão estável")
-    elif drift_pct < 50:
-        st.info("📊 Moderadamente estável")
-    else:
-        st.warning("⚠️ Padrão instável")
-    
-    return {'is_stable': is_stable, 'stability_score': stability_score, 'drift_pct': drift_pct}
-
-def _analyze_contextual_dependencies(self, df):
-    """Análise de dependências contextuais"""
-    st.subheader("🌐 13. Dependências Contextuais")
-    
-    try:
-        br_holidays = holidays.Brazil(years=df['created_on'].dt.year.unique())
-        df['is_holiday'] = df['created_on'].dt.date.apply(lambda x: x in br_holidays)
-    except:
-        df['is_holiday'] = False
-    
-    business_days = df[~df['is_weekend'] & ~df['is_holiday']]
-    weekend_days = df[df['is_weekend']]
-    holiday_days = df[df['is_holiday']]
-    
-    col1, col2, col3 = st.columns(3)
-    col1.metric("📊 Dias Úteis", f"{len(business_days)/len(df)*100:.1f}%")
-    col2.metric("🎉 Fins de Semana", f"{len(weekend_days)/len(df)*100:.1f}%")
-    col3.metric("🎊 Feriados", f"{len(holiday_days)/len(df)*100:.1f}%")
-    
-    if len(holiday_days) > 0:
-        st.warning(f"⚠️ {len(holiday_days)} alertas em feriados")
-    
-    return {
-        'holiday_correlation': len(holiday_days) / len(df) if len(df) > 0 else 0,
-        'weekend_correlation': len(weekend_days) / len(df) if len(df) > 0 else 0
-    }
-
-def _identify_vulnerability_windows(self, df, intervals):
-    """Janelas de vulnerabilidade"""
-    st.subheader("🎯 14. Janelas de Vulnerabilidade")
-    
-    vulnerability_matrix = df.groupby(['day_of_week', 'hour']).size().reset_index(name='count')
-    vulnerability_matrix['risk_score'] = (
-        vulnerability_matrix['count'] / vulnerability_matrix['count'].max() * 100
-    )
-    
-    top_windows = vulnerability_matrix.nlargest(5, 'risk_score')
->>>>>>> 40d1c182
-    
-    day_map = {0: 'Seg', 1: 'Ter', 2: 'Qua', 3: 'Qui', 4: 'Sex', 5: 'Sáb', 6: 'Dom'}
-    
-    st.write("**🔴 Top 5 Janelas Críticas:**")
-    for idx, row in top_windows.iterrows():
-        day = day_map[row['day_of_week']]
-        hour = int(row['hour'])
-        risk = row['risk_score']
-        st.write(f"• **{day} {hour:02d}:00** - Score: {risk:.1f} ({row['count']} alertas)")
-    
-    return {'top_windows': top_windows.to_dict('records')}
-
-def _analyze_pattern_maturity(self, df, intervals):
-    """Maturidade do padrão"""
-    st.subheader("📈 15. Maturidade do Padrão")
-    
-    n_periods = 4
-    period_size = len(intervals) // n_periods
-    
-    if period_size < 2:
-        st.info("Período insuficiente")
-        return {}
-    
-    periods_stats = []
-    for i in range(n_periods):
-        start = i * period_size
-        end = (i + 1) * period_size if i < n_periods - 1 else len(intervals)
-        period_intervals = intervals[start:end]
-        
-        periods_stats.append({
-            'period': i + 1,
-            'mean': np.mean(period_intervals),
-            'cv': np.std(period_intervals) / np.mean(period_intervals) if np.mean(period_intervals) > 0 else 0
-        })
-    
-    periods_df = pd.DataFrame(periods_stats)
-    
-    fig = go.Figure()
-    fig.add_trace(go.Scatter(
-        x=periods_df['period'],
-        y=periods_df['cv'],
-        mode='lines+markers',
-        name='CV',
-        line=dict(color='red', width=3)
-    ))
-    fig.update_layout(
-        title="Evolução da Variabilidade",
-        xaxis_title="Período",
-        yaxis_title="CV",
-        height=300
-    )
-    st.plotly_chart(fig, use_container_width=True, key='maturity')
-    
-    slope = np.polyfit(periods_df['period'], periods_df['cv'], 1)[0]
-    
-    if slope < -0.05:
-        st.success("✅ **Amadurecendo**: Variabilidade decrescente")
-        maturity = "maturing"
-    elif slope > 0.05:
-        st.warning("⚠️ **Degradando**: Variabilidade crescente")
-        maturity = "degrading"
-    else:
-        st.info("📊 **Estável**: Variabilidade constante")
-        maturity = "stable"
-    
-    return {'maturity': maturity, 'slope': slope}
-
-<<<<<<< HEAD
-def classify_alert_pattern(alert_data, max_gap_hours=24, min_group_size=3, 
-                          spike_threshold_multiplier=5):
-    n = len(alert_data)
-    if n == 0:
-        return {
-            'pattern': 'isolated',
-            'reason': 'Sem ocorrências',
-            'occurrences': 0,
-            'num_groups': 0,
-            'isolated_occurrences': 0,
-            'grouped_occurrences': 0,
-            'groups_info': [],
-            'unique_days': 0
-        }
-=======
-def _calculate_prediction_confidence(self, intervals):
-    """Confiança da predição"""
-    st.subheader("🎯 16. Confiança de Predição")
-    
-    if len(intervals) < 10:
-        return {'confidence': 'low', 'score': 0}
-    
-    cv = np.std(intervals) / np.mean(intervals) if np.mean(intervals) > 0 else float('inf')
-    n_samples = len(intervals)
-    
-    regularity_score = max(0, 100 - cv * 100)
-    sample_score = min(100, (n_samples / 50) * 100)
-    
-    mid = len(intervals) // 2
-    var1 = np.var(intervals[:mid])
-    var2 = np.var(intervals[mid:])
-    var_ratio = min(var1, var2) / max(var1, var2) if max(var1, var2) > 0 else 0
-    stationarity_score = var_ratio * 100
-    
-    confidence_score = (regularity_score * 0.5 + sample_score * 0.3 + stationarity_score * 0.2)
-    
-    if confidence_score > 70:
-        confidence = 'high'
-    elif confidence_score > 40:
-        confidence = 'medium'
-    else:
-        confidence = 'low'
-    
-    col1, col2 = st.columns(2)
-    col1.metric("Confiança", confidence.upper())
-    col2.metric("Score", f"{confidence_score:.1f}%")
-    
-    return {'confidence': confidence, 'score': confidence_score}
-
-def _analyze_markov_chains(self, intervals):
-    """Cadeias de Markov"""
-    st.subheader("🔗 17. Cadeias de Markov")
->>>>>>> 40d1c182
-    
-    if len(intervals) < 20:
-        st.info("Mínimo de 20 intervalos necessário")
-        return {}
-    
-    q25, q50, q75 = np.percentile(intervals, [25, 50, 75])
-    
-    def interval_to_state(val):
-        if val <= q25:
-            return 'Muito Curto'
-        elif val <= q50:
-            return 'Curto'
-        elif val <= q75:
-            return 'Normal'
-        else:
-            return 'Longo'
-    
-    states = [interval_to_state(i) for i in intervals]
-    state_labels = ['Muito Curto', 'Curto', 'Normal', 'Longo']
-    
-    n_states = len(state_labels)
-    transition_matrix = np.zeros((n_states, n_states))
-    state_to_idx = {state: idx for idx, state in enumerate(state_labels)}
-    
-    for i in range(len(states) - 1):
-        from_state = state_to_idx[states[i]]
-        to_state = state_to_idx[states[i + 1]]
-        transition_matrix[from_state, to_state] += 1
-    
-    row_sums = transition_matrix.sum(axis=1, keepdims=True)
-    row_sums[row_sums == 0] = 1
-    transition_probs = transition_matrix / row_sums
-    
-    fig = go.Figure(data=go.Heatmap(
-        z=transition_probs,
-        x=state_labels,
-        y=state_labels,
-        text=np.round(transition_probs, 2),
-        texttemplate='%{text:.2f}',
-        textfont={"size": 12},
-        colorscale='Blues'
-    ))
-    
-    fig.update_layout(
-        title="Matriz de Transição",
-        xaxis_title="Estado Seguinte",
-        yaxis_title="Estado Atual",
-        height=400
-    )
-    st.plotly_chart(fig, use_container_width=True, key='markov_matrix')
-    
-    max_probs = transition_probs.max(axis=1)
-    markov_score = np.mean(max_probs) * 100
-    
-    st.metric("Score Markoviano", f"{markov_score:.1f}%")
-    
-    if markov_score > 60:
-        st.success("✅ Forte padrão markoviano")
-    elif markov_score > 30:
-        st.info("📊 Padrão moderado")
-    else:
-        st.warning("⚠️ Padrão fraco")
-    
-    return {'markov_score': markov_score}
-
-def _advanced_randomness_tests(self, intervals):
-    """Testes de aleatoriedade"""
-    st.subheader("🎲 18. Testes de Aleatoriedade")
-    
-    if len(intervals) < 10:
-        st.info("Mínimo de 10 intervalos necessário")
-        return {}
-    
-    results = {}
-    
-    # Runs Test
-    st.write("**1️⃣ Runs Test**")
-    median = np.median(intervals)
-    runs = np.diff(intervals > median).sum() + 1
-    expected_runs = len(intervals) / 2
-    
-    col1, col2 = st.columns(2)
-    col1.metric("Runs Observados", runs)
-    col2.metric("Runs Esperados", f"{expected_runs:.1f}")
-    
-    # Permutation Entropy
-    st.write("**2️⃣ Permutation Entropy**")
-    
-    def permutation_entropy(series, order=3):
-        n = len(series)
-        permutations = []
-        
-        for i in range(n - order + 1):
-            pattern = series[i:i+order]
-            sorted_idx = np.argsort(pattern)
-            perm = tuple(sorted_idx)
-            permutations.append(perm)
-        
-        perm_counts = Counter(permutations)
-        probs = np.array(list(perm_counts.values())) / len(permutations)
-        entropy = -np.sum(probs * np.log2(probs))
-        max_entropy = np.log2(math.factorial(order))
-        return entropy / max_entropy if max_entropy > 0 else 0
-    
-    if len(intervals) >= 10:
-        perm_entropy = permutation_entropy(intervals)
-        complexity = perm_entropy * 100
-        
-        col1, col2 = st.columns(2)
-        col1.metric("Entropia", f"{perm_entropy:.3f}")
-        col2.metric("Complexidade", f"{complexity:.1f}%")
-        
-        if complexity > 70:
-            st.success("✅ Alta complexidade")
-        else:
-            st.warning("⚠️ Baixa complexidade")
-    
-    # Hurst Exponent
-    st.write("**3️⃣ Hurst Exponent**")
-    
-    def hurst_exponent(series):
-        n = len(series)
-        if n < 20:
-            return None
-        
-<<<<<<< HEAD
-        pattern_info = classify_alert_pattern(df_alert, max_gap_hours, min_group_size, 
-                                             spike_threshold_multiplier)
-        
-        df_alert['hour'] = df_alert['created_on'].dt.hour
-        df_alert['day_of_week'] = df_alert['created_on'].dt.dayofweek
-        df_alert['is_weekend'] = df_alert['day_of_week'].isin([5, 6])
-        df_alert['is_business_hours'] = (df_alert['hour'] >= 9) & (df_alert['hour'] <= 17)
-        df_alert = df_alert.sort_values('created_on')
-        intervals_hours = df_alert['created_on'].diff().dt.total_seconds() / 3600
-        intervals_hours = intervals_hours.dropna()
-        
-        period_days = (df_alert['created_on'].max() - df_alert['created_on'].min()).days + 1
-        
-        metrics = {
-            'alert_id': alert_id,
-            'pattern_type': pattern_info['pattern'],
-            'pattern_reason': pattern_info['reason'],
-            'total_ocorrencias': pattern_info['occurrences'],
-            'num_grupos': pattern_info['num_groups'],
-            'alertas_isolados': pattern_info['isolated_occurrences'],
-            'alertas_agrupados': pattern_info['grouped_occurrences'],
-            'pct_isolados': (pattern_info['isolated_occurrences'] / pattern_info['occurrences'] * 100) 
-                           if pattern_info['occurrences'] > 0 else 0,
-            'unique_days': pattern_info['unique_days'],
-            'periodo_dias': period_days,
-            'freq_dia': len(df_alert) / period_days if period_days > 0 else 0,
-            'intervalo_medio_h': intervals_hours.mean() if len(intervals_hours) > 0 else None,
-            'intervalo_mediano_h': intervals_hours.median() if len(intervals_hours) > 0 else None,
-            'primeiro_alerta': df_alert['created_on'].min(),
-            'ultimo_alerta': df_alert['created_on'].max()
-        }
-        return metrics
-    except Exception:
-        return None
-
-
-def process_alert_chunk(alert_ids, df_original, max_gap_hours=24, min_group_size=3, 
-                       spike_threshold_multiplier=5):
-    return [metrics for alert_id in alert_ids 
-            if (metrics := process_single_alert(alert_id, df_original, max_gap_hours, 
-                                               min_group_size, spike_threshold_multiplier))]
-
 
 class StreamlitAlertAnalyzer:
     def __init__(self):
         self.df_original = None
-        self.df_all_alerts = None
         self.df = None
         self.dates = None
         self.alert_id = None
-        self.max_gap_hours = 24
-        self.min_group_size = 3
-        self.spike_threshold_multiplier = 5
 
     def load_data(self, uploaded_file):
+        """Carrega dados do CSV"""
         try:
             df_raw = pd.read_csv(uploaded_file)
-            st.success(f"✅ Arquivo carregado com {len(df_raw)} registros")
+            st.success(f"✅ Arquivo carregado: {len(df_raw)} registros")
+            
+            with st.expander("📋 Preview"):
+                st.write(f"**Colunas:** {list(df_raw.columns)}")
+                st.dataframe(df_raw.head())
+            
             if 'created_on' not in df_raw.columns or 'short_ci' not in df_raw.columns:
-                st.error("❌ Colunas 'created_on' e 'short_ci' são obrigatórias!")
+                st.error("❌ Colunas obrigatórias: 'created_on' e 'short_ci'")
                 return False
+            
             df_raw['created_on'] = pd.to_datetime(df_raw['created_on'])
             df_raw = df_raw.dropna(subset=['created_on'])
             df_raw = df_raw.sort_values(['short_ci', 'created_on']).reset_index(drop=True)
+            
             self.df_original = df_raw
+            st.sidebar.write(f"**IDs:** {len(df_raw['short_ci'].unique())}")
             return True
+        
         except Exception as e:
-            st.error(f"❌ Erro ao carregar dados: {e}")
+            st.error(f"❌ Erro: {e}")
             return False
 
     def prepare_individual_analysis(self, alert_id):
+        """Prepara análise individual"""
         df_filtered = self.df_original[self.df_original['short_ci'] == alert_id].copy()
         if len(df_filtered) == 0:
             return False
@@ -2386,1320 +2509,183 @@
         df_filtered['is_business_hours'] = (df_filtered['hour'] >= 9) & (df_filtered['hour'] <= 17)
         df_filtered['time_diff_hours'] = df_filtered['created_on'].diff().dt.total_seconds() / 3600
 
-        df_filtered, groups_info = identify_alert_groups(
-            df_filtered, 
-            self.max_gap_hours, 
-            self.min_group_size,
-            self.spike_threshold_multiplier
-        )
-
         self.df = df_filtered
         self.dates = df_filtered['created_on']
         self.alert_id = alert_id
-        self.groups_info = groups_info
         return True
 
     def complete_analysis_all_short_ci(self, progress_bar=None):
-        """Análise COMPLETA de todos os short_ci"""
-        try:
-            # 1. Análise global
-            if progress_bar:
-                progress_bar.progress(0.1, text="Executando análise global...")
-=======
-        lags = range(2, min(n//2, 20))
-        tau = []
-        
-        for lag in lags:
-            n_partitions = n // lag
-            partitions = [series[i*lag:(i+1)*lag] for i in range(n_partitions)]
-            
-            rs_values = []
-            for partition in partitions:
-                if len(partition) == 0:
-                    continue
-                mean = np.mean(partition)
-                cumsum = np.cumsum(partition - mean)
-                R = np.max(cumsum) - np.min(cumsum)
-                S = np.std(partition)
-                if S > 0:
-                    rs_values.append(R / S)
-            
-            if rs_values:
-                tau.append(np.mean(rs_values))
-        
-        if len(tau) > 2:
-            log_lags = np.log(list(lags[:len(tau)]))
-            log_tau = np.log(tau)
-            hurst = np.polyfit(log_lags, log_tau, 1)[0]
-            return hurst
-        return None
-    
-    if len(intervals) >= 20:
-        hurst = hurst_exponent(intervals)
-        
-        if hurst is not None:
-            st.metric("Hurst", f"{hurst:.3f}")
-            
-            if hurst < 0.45:
-                st.info("📉 Anti-persistente")
-            elif hurst > 0.55:
-                st.warning("📈 Persistente")
-            else:
-                st.success("🎲 Random Walk")
-            
-            results['hurst'] = hurst
-    
-    # Score final
-    st.markdown("---")
-    randomness_score = 50  # Simplificado
-    st.metric("Score de Aleatoriedade", f"{randomness_score:.0f}%")
-    
-    if randomness_score >= 60:
-        st.success("✅ Comportamento aleatório")
-    elif randomness_score >= 40:
-        st.info("📊 Comportamento misto")
-    else:
-        st.warning("⚠️ Comportamento determinístico")
-    
-    results['overall_randomness_score'] = randomness_score
-    return results
-
-# ============================================================
-# MÉTODOS SILENCIOSOS (para batch processing)
-# ============================================================
-
-def _analyze_basic_statistics_silent(self, intervals):
-    return {
-        'mean': np.mean(intervals),
-        'median': np.median(intervals),
-        'std': np.std(intervals),
-        'cv': np.std(intervals) / np.mean(intervals) if np.mean(intervals) > 0 else float('inf')
-    }
-
-def _analyze_regularity_silent(self, intervals):
-    cv = np.std(intervals) / np.mean(intervals) if np.mean(intervals) > 0 else float('inf')
-    if cv < 0.20:
-        regularity_score = 95
-    elif cv < 0.40:
-        regularity_score = 80
-    elif cv < 0.70:
-        regularity_score = 60
-    elif cv < 1.20:
-        regularity_score = 35
-    else:
-        regularity_score = 15
-    return {'cv': cv, 'regularity_score': regularity_score}
-
-def _analyze_periodicity_silent(self, intervals):
-    if len(intervals) < 4:
-        return {'has_strong_periodicity': False, 'has_moderate_periodicity': False, 'dominant_period_hours': None}
-    try:
-        N = len(intervals)
-        yf = fft(intervals)
-        xf = fftfreq(N, d=1)[:N//2]
-        power = 2.0/N * np.abs(yf[:N//2])
-        if len(power) > 1:
-            peak_idx = np.argmax(power[1:]) + 1
-            dominant_freq = xf[peak_idx]
-            dominant_period = 1/dominant_freq if dominant_freq != 0 else None
-            mean_interval = np.mean(intervals)
-            dominant_period_hours = dominant_period * mean_interval if dominant_period else None
-            peak_power = power[peak_idx]
-            mean_power = np.mean(power)
-            strength_ratio = peak_power / mean_power if mean_power > 0 else 0
-            has_strong = strength_ratio > 3.0
-            has_moderate = 1.5 < strength_ratio <= 3.0
-            return {
-                'has_strong_periodicity': has_strong,
-                'has_moderate_periodicity': has_moderate,
-                'dominant_period_hours': dominant_period_hours
-            }
-    except:
-        pass
-    return {'has_strong_periodicity': False, 'has_moderate_periodicity': False, 'dominant_period_hours': None}
-
-def _analyze_autocorrelation_silent(self, intervals):
-    if len(intervals) < 5:
-        return {'max_autocorr': 0}
-    try:
-        max_lag = min(len(intervals) // 2, 20)
-        autocorr_values = []
-        for lag in range(1, max_lag + 1):
-            if lag < len(intervals):
-                corr = np.corrcoef(intervals[:-lag], intervals[lag:])[0, 1]
-                if not np.isnan(corr):
-                    autocorr_values.append(abs(corr))
-        return {'max_autocorr': max(autocorr_values) if autocorr_values else 0}
-    except:
-        return {'max_autocorr': 0}
-
-def _calculate_predictability_silent(self, intervals):
-    cv = np.std(intervals) / np.mean(intervals) if np.mean(intervals) > 0 else float('inf')
-    if cv < 0.20:
-        predictability = 95
-    elif cv < 0.40:
-        predictability = 80
-    elif cv < 0.70:
-        predictability = 55
-    elif cv < 1.20:
-        predictability = 30
-    else:
-        predictability = 10
-    mean_interval = np.mean(intervals)
-    return {'predictability_score': predictability, 'next_expected_hours': mean_interval}
-
-def _analyze_markov_chains_silent(self, intervals):
-    if len(intervals) < 5:
-        return {'markov_score': 0}
-    try:
-        bins = np.percentile(intervals, [0, 33, 67, 100])
-        states = np.digitize(intervals, bins[1:-1])
-        n_states = 3
-        transition_matrix = np.zeros((n_states, n_states))
-        for i in range(len(states) - 1):
-            current = states[i]
-            next_state = states[i + 1]
-            transition_matrix[current, next_state] += 1
-        row_sums = transition_matrix.sum(axis=1, keepdims=True)
-        row_sums[row_sums == 0] = 1
-        transition_matrix = transition_matrix / row_sums
-        max_probs = transition_matrix.max(axis=1)
-        markov_score = np.mean(max_probs) * 100
-        return {'markov_score': markov_score}
-    except:
-        return {'markov_score': 0}
-
-def _advanced_randomness_tests_silent(self, intervals):
-    if len(intervals) < 5:
-        return {'overall_randomness_score': 50}
-    try:
-        median = np.median(intervals)
-        runs = np.diff(intervals > median).sum() + 1
-        expected_runs = len(intervals) / 2
-        runs_score = min(abs(runs - expected_runs) / expected_runs * 100, 100)
-        overall_randomness = runs_score
-        return {'overall_randomness_score': overall_randomness}
-    except:
-        return {'overall_randomness_score': 50}
-
-def _analyze_stability_silent(self, intervals):
-    if len(intervals) < 10:
-        return {'is_stable': True, 'stability_score': 50}
-    try:
-        mid = len(intervals) // 2
-        first_half = intervals[:mid]
-        second_half = intervals[mid:]
-        _, p_value = stats.ttest_ind(first_half, second_half)
-        is_stable = p_value > 0.05
-        mean_diff = abs(np.mean(second_half) - np.mean(first_half))
-        drift_pct = (mean_diff / np.mean(first_half)) * 100 if np.mean(first_half) > 0 else 0
-        stability_score = max(0, 100 - drift_pct)
-        return {'is_stable': is_stable, 'stability_score': stability_score}
-    except:
-        return {'is_stable': True, 'stability_score': 50}
-
-def _analyze_temporal_patterns_silent(self, df):
-    hourly = df.groupby('hour').size()
-    daily = df.groupby('day_of_week').size()
-    
-    hourly_pct = (hourly / hourly.sum() * 100) if hourly.sum() > 0 else pd.Series()
-    daily_pct = (daily / daily.sum() * 100) if daily.sum() > 0 else pd.Series()
-    
-    hourly_conc = hourly_pct.nlargest(3).sum() if len(hourly_pct) > 0 else 0
-    daily_conc = daily_pct.nlargest(3).sum() if len(daily_pct) > 0 else 0
-    
-    peak_hours = hourly[hourly > hourly.mean() + hourly.std()].index.tolist() if len(hourly) > 0 else []
-    peak_days = daily[daily > daily.mean() + daily.std()].index.tolist() if len(daily) > 0 else []
-    
-    return {
-        'hourly_concentration': hourly_conc,
-        'daily_concentration': daily_conc,
-        'peak_hours': peak_hours,
-        'peak_days': peak_days
-    }
-
-def _detect_bursts_silent(self, intervals):
-    if len(intervals) < 5:
-        return {'n_bursts': 0, 'has_bursts': False}
-    
-    burst_threshold = np.percentile(intervals, 25)
-    is_burst = intervals < burst_threshold
-    burst_changes = np.diff(np.concatenate(([False], is_burst, [False])))
-    burst_starts = np.where(burst_changes == 1)[0]
-    burst_ends = np.where(burst_changes == -1)[0]
-    
-    burst_sequences = [(start, end) for start, end in zip(burst_starts, burst_ends) 
-                      if end - start >= 3]
-    
-    return {'n_bursts': len(burst_sequences), 'has_bursts': len(burst_sequences) > 0}
-
-def _analyze_contextual_dependencies_silent(self, df):
-    try:
-        br_holidays = holidays.Brazil(years=df['created_on'].dt.year.unique())
-        df['is_holiday'] = df['created_on'].dt.date.apply(lambda x: x in br_holidays)
-    except:
-        df['is_holiday'] = False
-    
-    weekend_days = df[df['is_weekend']]
-    holiday_days = df[df['is_holiday']]
-    
-    return {
-        'holiday_correlation': len(holiday_days) / len(df) if len(df) > 0 else 0,
-        'weekend_correlation': len(weekend_days) / len(df) if len(df) > 0 else 0
-    }
-
-# ============================================================
-# CLASSIFICAÇÃO FINAL COM REGRAS CUSTOMIZADAS
-# ============================================================
-
-def _calculate_final_score(self, results):
-    """Calcula score final - CRITÉRIOS REVISADOS"""
-    scores = {
-        'regularity': results['regularity']['regularity_score'] * 0.25,
-        'periodicity': (
-            100 if results['periodicity']['has_strong_periodicity'] else
-            50 if results['periodicity'].get('has_moderate_periodicity', False) else
-            0
-        ) * 0.25,
-        'predictability': results['predictability']['predictability_score'] * 0.20,
-        'determinism': (100 - results['randomness']['overall_randomness_score']) * 0.15,
-        'autocorrelation': (results['autocorr']['max_autocorr'] * 100) * 0.10,
-        'stability': results.get('stability', {}).get('stability_score', 50) * 0.05
-    }
-    
-    final_score = sum(scores.values())
-    
-    # Thresholds REVISADOS (mais rigorosos)
-    if final_score >= 75:
-        classification = "🔴 REINCIDENTE CRÍTICO (P1)"
-    elif final_score >= 55:
-        classification = "🟠 PARCIALMENTE REINCIDENTE (P2)"
-    elif final_score >= 35:
-        classification = "🟡 PADRÃO DETECTÁVEL (P3)"
-    else:
-        classification = "🟢 NÃO REINCIDENTE (P4)"
-    
-    return round(final_score, 2), classification
-
-def _final_classification(self, results, df, intervals):
-    """Classificação final COM REGRAS CUSTOMIZADAS"""
-    st.markdown("---")
-    st.header("🎯 CLASSIFICAÇÃO FINAL")
-    
-    final_score, classification = self._calculate_final_score(results)
-    
-    if final_score >= 75:
-        level = "CRÍTICO"
-        color = "red"
-        priority = "P1"
-        recommendation = "**Ação Imediata:** Criar automação, runbook e investigar causa raiz"
-    elif final_score >= 55:
-        level = "ALTO"
-        color = "orange"
-        priority = "P2"
-        recommendation = "**Ação Recomendada:** Monitorar evolução e considerar automação"
-    elif final_score >= 35:
-        level = "MÉDIO"
-        color = "yellow"
-        priority = "P3"
-        recommendation = "**Ação Sugerida:** Documentar padrão e revisar thresholds"
-    else:
-        level = "BAIXO"
-        color = "green"
-        priority = "P4"
-        recommendation = "**Ação:** Análise caso a caso"
-    
-    col1, col2 = st.columns([2, 1])
-    
-    with col1:
-        st.markdown(f"### {classification}")
-        st.markdown(f"**Nível:** {level} | **Prioridade:** {priority}")
-        st.metric("Score de Reincidência", f"{final_score:.0f}/100")
-        
-        st.markdown("#### 📊 Breakdown")
-        breakdown = {
-            'Regularidade (25%)': results['regularity']['regularity_score'] * 0.25,
-            'Periodicidade (25%)': (100 if results['periodicity'].get('has_strong_periodicity', False) else 0) * 0.25,
-            'Previsibilidade (20%)': results['predictability']['predictability_score'] * 0.20,
-            'Determinismo (15%)': (100 - results['randomness']['overall_randomness_score']) * 0.15,
-            'Autocorrelação (10%)': (results['autocorr'].get('has_autocorr', False) * 100) * 0.10,
-            'Estabilidade (5%)': results['stability'].get('stability_score', 50) * 0.05
-        }
-        
-        for criterion, points in breakdown.items():
-            st.write(f"• {criterion}: **{points:.1f} pts**")
-        
-        st.info(recommendation)
-    
-    with col2:
-        fig = go.Figure(go.Indicator(
-            mode="gauge+number",
-            value=final_score,
-            title={'text': "Score Final"},
-            gauge={
-                'axis': {'range': [0, 100]},
-                'bar': {'color': color},
-                'steps': [
-                    {'range': [0, 35], 'color': "lightgray"},
-                    {'range': [35, 55], 'color': "lightyellow"},
-                    {'range': [55, 75], 'color': "orange"},
-                    {'range': [75, 100], 'color': "red"}
-                ]
-            }
-        ))
-        fig.update_layout(height=300)
-        st.plotly_chart(fig, use_container_width=True, key='final_gauge')
-    
-    # ============================================================
-    # NOVA SEÇÃO: GERAÇÃO DE REGRAS CUSTOMIZADAS
-    # ============================================================
-    
-    st.markdown("---")
-    st.header("📋 REGRA CUSTOMIZADA SUGERIDA")
-    
-    # Gerar regra customizada
-    regra = gerar_regra_customizada(results, df, intervals)
-    
-    # Mostrar padrão principal
-    padrao_principal = regra['padrao_principal']
-    st.success(f"**🎯 Padrão Detectado:** {padrao_principal['tipo']}")
-    st.write(f"**Descrição:** {padrao_principal['descricao']}")
-    st.write(f"**Confiança:** {padrao_principal['confianca']}%")
-    
-    # Padrões secundários
-    padroes_secundarios = regra.get('padroes_secundarios', [])
-    if padroes_secundarios:
-        st.info("**📊 Padrões Secundários Detectados:**")
-        for padrao in padroes_secundarios:
-            st.write(f"• {padrao['tipo']}: {padrao['descricao']} (confiança: {padrao['confianca']}%)")
-    
-    # Parâmetros da regra
-    st.markdown("---")
-    st.subheader("⚙️ Parâmetros da Regra")
-    
-    col1, col2 = st.columns(2)
-    
-    with col1:
-        st.markdown("**📋 Critério de Reincidência:**")
-        criterio = regra['criterio_reincidencia']
-        st.write(f"• {criterio['descricao']}")
-        st.write(f"• {criterio['condicao']}")
-        st.write(f"• Janela: {criterio['janela']}")
-    
-    with col2:
-        st.markdown("**🔧 Parâmetros Técnicos:**")
-        params = regra['parametros']
-        for key, value in params.items():
-            if isinstance(value, (int, float)):
-                st.write(f"• {key}: **{value:.2f}**" if isinstance(value, float) else f"• {key}: **{value}**")
-            else:
-                st.write(f"• {key}: **{value}**")
-    
-    # Implementação
-    st.markdown("---")
-    st.subheader("💻 Lógica de Implementação")
-    
-    with st.expander("Ver pseudocódigo", expanded=False):
-        st.code(regra['implementacao']['logica'], language='python')
-    
-    # Comparação com regra atual
-    st.markdown("---")
-    st.subheader("📊 Comparação: Regra Customizada vs. Regra Atual")
-    
-    efetividade = calcular_efetividade_regra(df, regra)
-    
-    col1, col2, col3 = st.columns(3)
-    
-    with col1:
-        st.metric(
-            "Regra Atual (3 em 24h)",
-            f"{efetividade['regra_atual']['taxa']}%",
-            f"{efetividade['regra_atual']['deteccoes']} detecções"
-        )
-    
-    with col2:
-        st.metric(
-            "Regra Customizada",
-            f"{efetividade['regra_customizada']['taxa']}%",
-            f"{efetividade['regra_customizada']['deteccoes']} detecções"
-        )
-    
-    with col3:
-        delta = efetividade['melhoria']
-        delta_color = "normal" if delta >= 0 else "inverse"
-        st.metric(
-            "Melhoria",
-            f"{abs(delta):.1f}%",
-            f"{'↑' if delta > 0 else '↓'} {abs(delta):.1f}%",
-            delta_color=delta_color
-        )
-    
-    if efetividade['melhoria'] > 10:
-        st.success(f"✅ A regra customizada é **{efetividade['melhoria']:.1f}% mais efetiva** que a regra atual!")
-    elif efetividade['melhoria'] > 0:
-        st.info(f"📊 A regra customizada apresenta melhoria modesta de **{efetividade['melhoria']:.1f}%**")
-    elif efetividade['melhoria'] < -10:
-        st.warning(f"⚠️ A regra atual parece mais adequada (diferença: {abs(efetividade['melhoria']):.1f}%)")
-    else:
-        st.info("📊 Ambas as regras têm efetividade similar")
-    
-    # Predição se score alto
-    if final_score >= 55:
-        st.markdown("---")
-        st.subheader("🔮 Predição")
-        
-        last_alert = df['created_on'].max()
-        mean_interval = np.mean(intervals)
-        std_interval = np.std(intervals)
-        
-        pred_time = last_alert + pd.Timedelta(hours=mean_interval)
-        conf_interval = 1.96 * std_interval
-        
-        col1, col2, col3 = st.columns(3)
-        col1.metric("Próxima Ocorrência", pred_time.strftime('%d/%m %H:%M'))
-        col2.metric("Intervalo", f"{mean_interval:.1f}h")
-        col3.metric("Confiança (95%)", f"± {conf_interval:.1f}h")
-    
-    # Exportar
-    st.markdown("---")
-    export_data = {
-        'short_ci': self.alert_id,
-        'timestamp': datetime.now().strftime('%Y-%m-%d %H:%M:%S'),
-        'score': final_score,
-        'classificacao': classification,
-        'nivel': level,
-        'prioridade': priority,
-        'cv': results['basic_stats']['cv'],
-        'regularidade': results['regularity']['regularity_score'],
-        'periodicidade': results['periodicity'].get('has_strong_periodicity', False),
-        'previsibilidade': results['predictability']['predictability_score'],
-        'padrao_tipo': padrao_principal['tipo'],
-        'padrao_descricao': padrao_principal['descricao'],
-        'padrao_confianca': padrao_principal['confianca'],
-        'regra_tipo': regra['tipo'],
-        'regra_descricao': regra['criterio_reincidencia']['descricao']
-    }
-    
-    export_df = pd.DataFrame([export_data])
-    csv = export_df.to_csv(index=False)
-    
-    st.download_button(
-        "⬇️ Exportar Relatório Completo",
-        csv,
-        f"reincidencia_{self.alert_id}_{datetime.now().strftime('%Y%m%d_%H%M')}.csv",
-        "text/csv",
-        use_container_width=True
-    )
-```
-
-# ============================================================
-
-# FUNÇÕES AUXILIARES DE AGRUPAMENTO
-
-# ============================================================
-
-def identify_alert_groups(alert_data, max_gap_hours=24, min_group_size=3, spike_threshold_multiplier=5):
-“”“Identifica grupos de alertas contínuos”””
-if len(alert_data) == 0:
-return alert_data, []
-
-```
-alert_data = alert_data.sort_values('created_on').reset_index(drop=True)
-alert_data['time_diff_hours'] = alert_data['created_on'].diff().dt.total_seconds() / 3600
-alert_data['date'] = alert_data['created_on'].dt.date
-unique_dates = alert_data['date'].nunique()
-
-if unique_dates == 1:
-    alert_data['group_id'] = -1
-    alert_data['is_isolated'] = True
-    return alert_data, []
-
-alert_data['group_id'] = -1
-current_group = 0
-group_start_idx = 0
-
-for i in range(len(alert_data)):
-    if i == 0:
-        continue
-    
-    gap = alert_data.loc[i, 'time_diff_hours']
-    
-    if gap > max_gap_hours:
-        group_size = i - group_start_idx
-        if group_size >= min_group_size:
-            alert_data.loc[group_start_idx:i-1, 'group_id'] = current_group
-            current_group += 1
-        group_start_idx = i
-
-group_size = len(alert_data) - group_start_idx
-if group_size >= min_group_size:
-    alert_data.loc[group_start_idx:, 'group_id'] = current_group
-
-daily_counts = alert_data.groupby('date').size()
-avg_daily = daily_counts.mean()
-spike_threshold = avg_daily * spike_threshold_multiplier
-spike_dates = daily_counts[daily_counts > spike_threshold].index
-
-if len(spike_dates) > 0:
-    alert_data.loc[alert_data['date'].isin(spike_dates), 'group_id'] = -1
-
-alert_data['is_isolated'] = alert_data['group_id'] == -1
-
-groups_info = []
-for group_id in alert_data[alert_data['group_id'] >= 0]['group_id'].unique():
-    group_data = alert_data[alert_data['group_id'] == group_id]
-    groups_info.append({
-        'group_id': int(group_id),
-        'size': len(group_data),
-        'start_time': group_data['created_on'].min(),
-        'end_time': group_data['created_on'].max(),
-        'duration_hours': (group_data['created_on'].max() - group_data['created_on'].min()).total_seconds() / 3600
-    })
-
-return alert_data, groups_info
-```
-
-def classify_alert_pattern(alert_data, max_gap_hours=24, min_group_size=3, spike_threshold_multiplier=5):
-“”“Classifica padrão do alerta”””
-n = len(alert_data)
-if n == 0:
-return {
-‘pattern’: ‘isolated’,
-‘reason’: ‘Sem ocorrências’,
-‘occurrences’: 0,
-‘num_groups’: 0,
-‘isolated_occurrences’: 0,
-‘grouped_occurrences’: 0,
-‘groups_info’: [],
-‘unique_days’: 0
-}
-
-```
-unique_days = alert_data['created_on'].dt.date.nunique()
-
-if unique_days == 1:
-    return {
-        'pattern': 'isolated',
-        'reason': f'Todos em 1 dia',
-        'occurrences': n,
-        'num_groups': 0,
-        'isolated_occurrences': n,
-        'grouped_occurrences': 0,
-        'groups_info': [],
-        'unique_days': 1
-    }
-
-alert_data_processed, groups_info = identify_alert_groups(
-    alert_data, max_gap_hours, min_group_size, spike_threshold_multiplier
-)
-
-num_groups = len(groups_info)
-isolated_count = alert_data_processed['is_isolated'].sum()
-grouped_count = n - isolated_count
-isolated_pct = (isolated_count / n) * 100
-
-if num_groups == 0:
-    pattern = 'isolated'
-    reason = f'Nenhum grupo'
-elif isolated_pct > 70:
-    pattern = 'isolated'
-    reason = f'{isolated_pct:.0f}% isolados'
-elif num_groups >= 2:
-    pattern = 'continuous'
-    reason = f'{num_groups} grupos'
-else:
-    pattern = 'isolated'
-    reason = f'Inconsistente'
-
-return {
-    'pattern': pattern,
-    'reason': reason,
-    'occurrences': n,
-    'num_groups': num_groups,
-    'isolated_occurrences': int(isolated_count),
-    'grouped_occurrences': int(grouped_count),
-    'groups_info': groups_info,
-    'unique_days': unique_days
-}
-```
-
-def process_single_alert(alert_id, df_original, max_gap_hours=24, min_group_size=3, spike_threshold_multiplier=5):
-“”“Processa um único alerta para análise global”””
-try:
-df_alert = df_original[df_original[‘short_ci’] == alert_id].copy()
-if len(df_alert) < 1:
-return None
-
-```
-    pattern_info = classify_alert_pattern(df_alert, max_gap_hours, min_group_size, spike_threshold_multiplier)
-    
-    df_alert['hour'] = df_alert['created_on'].dt.hour
-    df_alert['day_of_week'] = df_alert['created_on'].dt.dayofweek
-    df_alert['is_weekend'] = df_alert['day_of_week'].isin([5, 6])
-    df_alert['is_business_hours'] = (df_alert['hour'] >= 9) & (df_alert['hour'] <= 17)
-    df_alert = df_alert.sort_values('created_on')
-    intervals_hours = df_alert['created_on'].diff().dt.total_seconds() / 3600
-    intervals_hours = intervals_hours.dropna()
-    
-    period_days = (df_alert['created_on'].max() - df_alert['created_on'].min()).days + 1
-    
-    metrics = {
-        'alert_id': alert_id,
-        'pattern_type': pattern_info['pattern'],
-        'pattern_reason': pattern_info['reason'],
-        'total_ocorrencias': pattern_info['occurrences'],
-        'num_grupos': pattern_info['num_groups'],
-        'alertas_isolados': pattern_info['isolated_occurrences'],
-        'alertas_agrupados': pattern_info['grouped_occurrences'],
-        'pct_isolados': (pattern_info['isolated_occurrences'] / pattern_info['occurrences'] * 100) 
-                       if pattern_info['occurrences'] > 0 else 0,
-        'unique_days': pattern_info['unique_days'],
-        'periodo_dias': period_days,
-        'freq_dia': len(df_alert) / period_days if period_days > 0 else 0,
-        'freq_semana': (len(df_alert) / period_days * 7) if period_days > 0 else 0,
-        'freq_mes': (len(df_alert) / period_days * 30) if period_days > 0 else 0,
-        'intervalo_medio_h': intervals_hours.mean() if len(intervals_hours) > 0 else None,
-        'intervalo_mediano_h': intervals_hours.median() if len(intervals_hours) > 0 else None,
-        'intervalo_std_h': intervals_hours.std() if len(intervals_hours) > 0 else None,
-        'intervalo_min_h': intervals_hours.min() if len(intervals_hours) > 0 else None,
-        'intervalo_max_h': intervals_hours.max() if len(intervals_hours) > 0 else None,
-        'hora_pico': df_alert['hour'].mode().iloc[0] if len(df_alert['hour'].mode()) > 0 else 12,
-        'pct_fins_semana': df_alert['is_weekend'].mean() * 100,
-        'pct_horario_comercial': df_alert['is_business_hours'].mean() * 100,
-        'variabilidade_intervalo': intervals_hours.std() / intervals_hours.mean() 
-                                  if len(intervals_hours) > 0 and intervals_hours.mean() > 0 else 0,
-        'primeiro_alerta': df_alert['created_on'].min(),
-        'ultimo_alerta': df_alert['created_on'].max()
-    }
-    return metrics
-except Exception:
-    return None
-```
-
-def process_alert_chunk(alert_ids, df_original, max_gap_hours=24, min_group_size=3, spike_threshold_multiplier=5):
-“”“Processa chunk de alertas”””
-return [metrics for alert_id in alert_ids
-if (metrics := process_single_alert(alert_id, df_original, max_gap_hours, min_group_size, spike_threshold_multiplier))]
-
-# ============================================================
-
-# CLASSE PRINCIPAL
-
-# ============================================================
-
-class StreamlitAlertAnalyzer:
-def **init**(self):
-self.df_original = None
-self.df_all_alerts = None
-self.df = None
-self.dates = None
-self.alert_id = None
-self.max_gap_hours = 24
-self.min_group_size = 3
-self.spike_threshold_multiplier = 5
-self.groups_info = []
-
-```
-def load_data(self, uploaded_file):
-    """Carrega dados do CSV"""
-    try:
-        df_raw = pd.read_csv(uploaded_file)
-        st.success(f"✅ Arquivo carregado: {len(df_raw)} registros")
-        
-        with st.expander("📋 Preview"):
-            st.write(f"**Colunas:** {list(df_raw.columns)}")
-            st.dataframe(df_raw.head())
-        
-        if 'created_on' not in df_raw.columns or 'short_ci' not in df_raw.columns:
-            st.error("❌ Colunas obrigatórias: 'created_on' e 'short_ci'")
-            return False
-        
-        df_raw['created_on'] = pd.to_datetime(df_raw['created_on'])
-        df_raw = df_raw.dropna(subset=['created_on'])
-        df_raw = df_raw.sort_values(['short_ci', 'created_on']).reset_index(drop=True)
-        
-        self.df_original = df_raw
-        st.sidebar.write(f"**IDs:** {len(df_raw['short_ci'].unique())}")
-        return True
-    
-    except Exception as e:
-        st.error(f"❌ Erro: {e}")
-        return False
-
-def prepare_individual_analysis(self, alert_id):
-    """Prepara análise individual"""
-    df_filtered = self.df_original[self.df_original['short_ci'] == alert_id].copy()
-    if len(df_filtered) == 0:
-        return False
-
-    df_filtered['date'] = df_filtered['created_on'].dt.date
-    df_filtered['hour'] = df_filtered['created_on'].dt.hour
-    df_filtered['day_of_week'] = df_filtered['created_on'].dt.dayofweek
-    df_filtered['day_name'] = df_filtered['created_on'].dt.day_name()
-    df_filtered['is_weekend'] = df_filtered['day_of_week'].isin([5, 6])
-    df_filtered['is_business_hours'] = (df_filtered['hour'] >= 9) & (df_filtered['hour'] <= 17)
-    df_filtered['time_diff_hours'] = df_filtered['created_on'].diff().dt.total_seconds() / 3600
-
-    df_filtered, groups_info = identify_alert_groups(
-        df_filtered, self.max_gap_hours, self.min_group_size, self.spike_threshold_multiplier
-    )
-
-    self.df = df_filtered
-    self.dates = df_filtered['created_on']
-    self.alert_id = alert_id
-    self.groups_info = groups_info
-    return True
-
-def prepare_global_analysis(self, use_multiprocessing=True, max_gap_hours=24, 
-                           min_group_size=3, spike_threshold_multiplier=5):
-    """Prepara análise global COM MULTIPROCESSING"""
-    st.header("🌍 Análise Global")
-    
-    self.df = self.df_original.copy()
-    self.max_gap_hours = max_gap_hours
-    self.min_group_size = min_group_size
-    self.spike_threshold_multiplier = spike_threshold_multiplier
-    
-    unique_ids = self.df_original['short_ci'].unique()
-    total_ids = len(unique_ids)
-    st.info(f"📊 Processando {total_ids} Alert IDs...")
-    
-    alert_metrics = []
-    
-    if use_multiprocessing and total_ids > 10:
-        n_processes = min(cpu_count(), total_ids, 8)
-        st.write(f"🚀 Usando {n_processes} processos")
-        
-        chunk_size = max(1, total_ids // n_processes)
-        id_chunks = [unique_ids[i:i + chunk_size] for i in range(0, total_ids, chunk_size)]
-        
-        progress_bar = st.progress(0)
-        
-        process_func = partial(
-            process_alert_chunk,
-            df_original=self.df_original,
-            max_gap_hours=max_gap_hours,
-            min_group_size=min_group_size,
-            spike_threshold_multiplier=spike_threshold_multiplier
-        )
-        
-        try:
-            with Pool(processes=n_processes) as pool:
-                results = pool.map(process_func, id_chunks)
-                for result in results:
-                    alert_metrics.extend(result)
-            progress_bar.progress(1.0)
-            st.success(f"✅ {len(alert_metrics)} processados")
-        except Exception as e:
-            st.error(f"❌ Erro: {e}")
-            use_multiprocessing = False
-            alert_metrics = []
-    
-    if not use_multiprocessing or len(alert_metrics) == 0:
-        progress_bar = st.progress(0)
-        for i, alert_id in enumerate(unique_ids):
-            progress_bar.progress((i + 1) / total_ids)
-            metrics = process_single_alert(
-                alert_id, self.df_original, 
-                max_gap_hours, min_group_size, spike_threshold_multiplier
-            )
-            if metrics:
-                alert_metrics.append(metrics)
-        progress_bar.empty()
-    
-    self.df_all_alerts = pd.DataFrame(alert_metrics)
-    return len(self.df_all_alerts) > 0
-
-def batch_analyze_all_short_ci_with_multiprocessing(self, progress_bar=None):
-    """Análise de reincidência em lote COM MULTIPROCESSING"""
-    try:
-        if self.df_original is None or len(self.df_original) == 0:
-            st.error("❌ Dados não carregados")
-            return None
-        
-        short_ci_list = self.df_original['short_ci'].unique()
-        total = len(short_ci_list)
-        
-        use_mp = total > 20
-        
-        if use_mp:
-            n_processes = min(cpu_count(), total, 8)
-            st.info(f"🚀 Usando {n_processes} processos para {total} alertas")
-            
-            chunk_size = max(1, total // n_processes)
-            chunks = [short_ci_list[i:i + chunk_size] for i in range(0, total, chunk_size)]
-            
-            process_func = partial(analyze_chunk_recurrence, df_original=self.df_original)
-            
-            try:
+        """
+        Análise COMPLETA COM MULTIPROCESSING
+        Agora usa analyze_complete_silent() que tem as MESMAS 18 análises do Individual
+        """
+        try:
+            if self.df_original is None or len(self.df_original) == 0:
+                st.error("❌ Dados não carregados")
+                return None
+            
+            short_ci_list = self.df_original['short_ci'].unique()
+            total = len(short_ci_list)
+            
+            use_mp = total > 20
+            
+            if use_mp:
+                n_processes = min(cpu_count(), total, 8)
+                st.info(f"🚀 Usando {n_processes} processos para {total} alertas")
+                
+                chunk_size = max(1, total // n_processes)
+                chunks = [short_ci_list[i:i + chunk_size] for i in range(0, total, chunk_size)]
+                
+                process_func = partial(analyze_chunk_recurrence, df_original=self.df_original)
+                
+                try:
+                    all_results = []
+                    with Pool(processes=n_processes) as pool:
+                        for idx, chunk_results in enumerate(pool.imap(process_func, chunks)):
+                            all_results.extend(chunk_results)
+                            if progress_bar:
+                                progress = (len(all_results) / total)
+                                progress_bar.progress(progress, text=f"{len(all_results)}/{total}")
+                    
+                    df_results = pd.DataFrame(all_results)
+                    
+                    if progress_bar:
+                        progress_bar.progress(1.0, text="✅ Completa!")
+                    
+                    return df_results
+                
+                except Exception as e:
+                    st.warning(f"⚠️ Erro no multiprocessing: {e}. Usando modo sequencial...")
+                    use_mp = False
+            
+            if not use_mp:
                 all_results = []
-                with Pool(processes=n_processes) as pool:
-                    for idx, chunk_results in enumerate(pool.imap(process_func, chunks)):
-                        all_results.extend(chunk_results)
-                        if progress_bar:
-                            progress = (len(all_results) / total)
-                            progress_bar.progress(progress, text=f"{len(all_results)}/{total}")
+                for idx, short_ci in enumerate(short_ci_list):
+                    if progress_bar:
+                        progress_bar.progress((idx + 1) / total, text=f"{idx + 1}/{total}")
+                    
+                    result = analyze_single_short_ci_recurrence(short_ci, self.df_original)
+                    if result:
+                        all_results.append(result)
                 
                 return pd.DataFrame(all_results)
-            
-            except Exception as e:
-                st.warning(f"⚠️ Erro: {e}. Modo sequencial...")
-                use_mp = False
-        
-        if not use_mp:
-            all_results = []
-            for idx, short_ci in enumerate(short_ci_list):
-                if progress_bar:
-                    progress_bar.progress((idx + 1) / total, text=f"{idx + 1}/{total}")
-                
-                result = analyze_single_short_ci_recurrence(short_ci, self.df_original)
-                if result:
-                    all_results.append(result)
-            
-            return pd.DataFrame(all_results)
-    
-    except Exception as e:
-        st.error(f"Erro: {e}")
-        return None
-
-def complete_analysis_all_short_ci(self, progress_bar=None):
-    """Análise COMPLETA COM MULTIPROCESSING"""
-    try:
-        if self.df_original is None or len(self.df_original) == 0:
-            st.error("❌ Dados não carregados")
-            return None
-        
-        # 1. Análise global
-        if progress_bar:
-            progress_bar.progress(0.05, text="Análise global...")
-        
-        alert_ids = self.df_original['short_ci'].unique()
-        
-        use_mp_global = len(alert_ids) > 20
-        
-        if use_mp_global:
-            n_processes = min(cpu_count(), len(alert_ids), 8)
-            chunk_size = max(1, len(alert_ids) // n_processes)
-            chunks = [alert_ids[i:i + chunk_size] for i in range(0, len(alert_ids), chunk_size)]
->>>>>>> 40d1c182
-            
-            process_func = partial(
-                process_alert_chunk,
-                df_original=self.df_original,
-                max_gap_hours=self.max_gap_hours,
-                min_group_size=self.min_group_size,
-                spike_threshold_multiplier=self.spike_threshold_multiplier
-            )
-            
-            results_global = []
-            try:
-                with Pool(processes=n_processes) as pool:
-                    for chunk_result in pool.map(process_func, chunks):
-                        results_global.extend(chunk_result)
-            except:
-                for alert_id in alert_ids:
-                    metrics = process_single_alert(
-                        alert_id, self.df_original,
-                        self.max_gap_hours, self.min_group_size, self.spike_threshold_multiplier
-                    )
-                    if metrics:
-                        results_global.append(metrics)
-        else:
-            results_global = []
-            for alert_id in alert_ids:
-                metrics = process_single_alert(
-                    alert_id, self.df_original,
-                    self.max_gap_hours, self.min_group_size, self.spike_threshold_multiplier
-                )
-                if metrics:
-                    results_global.append(metrics)
-<<<<<<< HEAD
-            
-            df_global = pd.DataFrame(results_global)
-            
-            # 2. Análise de reincidência
-            if progress_bar:
-                progress_bar.progress(0.3, text="Executando análise de reincidência...")
-            
-            all_results = []
-            total = len(alert_ids)
-            
-            for idx, short_ci in enumerate(alert_ids):
-                if progress_bar:
-                    progress = 0.3 + (0.6 * (idx + 1) / total)
-                    progress_bar.progress(progress, text=f"Analisando {idx + 1}/{total}: {short_ci}")
-                
-                df_ci = self.df_original[self.df_original['short_ci'] == short_ci].copy()
-                df_ci['created_on'] = pd.to_datetime(df_ci['created_on'], errors='coerce')
-                df_ci = df_ci.dropna(subset=['created_on'])
-                df_ci = df_ci.sort_values('created_on')
-                
-                if len(df_ci) < 3:
-                    all_results.append({
-                        'short_ci': short_ci,
-                        'reincidencia_score': 0,
-                        'reincidencia_status': '⚪ DADOS INSUFICIENTES'
-                    })
-                    continue
-                
-                analyzer = AdvancedRecurrenceAnalyzer(df_ci, short_ci)
-                result = analyzer.analyze_silent()
-                
-                if result:
-                    all_results.append({
-                        'short_ci': short_ci,
-                        'reincidencia_score': result['score'],
-                        'reincidencia_status': result['classification']
-                    })
-                else:
-                    all_results.append({
-                        'short_ci': short_ci,
-                        'reincidencia_score': 0,
-                        'reincidencia_status': '⚪ ERRO NA ANÁLISE'
-                    })
-            
-            df_reincidencia = pd.DataFrame(all_results)
-            
-            # 3. Merge
-            if progress_bar:
-                progress_bar.progress(0.95, text="Consolidando...")
-            
-            df_global = df_global.rename(columns={'alert_id': 'short_ci'})
-            df_consolidated = pd.merge(df_global, df_reincidencia, on='short_ci', how='outer')
-            df_consolidated = df_consolidated.sort_values('reincidencia_score', ascending=False)
-            
-            if progress_bar:
-                progress_bar.progress(1.0, text="Concluído!")
-            
-            return df_consolidated
         
         except Exception as e:
             st.error(f"Erro: {e}")
+            import traceback
+            st.error(traceback.format_exc())
             return None
 
+    def show_basic_stats(self):
+        """Estatísticas básicas"""
+        st.header("📊 Estatísticas Básicas")
+        
+        total = len(self.df)
+        period_days = (self.dates.max() - self.dates.min()).days + 1
+        avg_per_day = total / period_days
+        unique_days = self.df['date'].nunique()
+        
+        col1, col2, col3, col4, col5 = st.columns(5)
+        col1.metric("🔥 Total", total)
+        col2.metric("📅 Período", period_days)
+        col3.metric("📆 Dias Únicos", unique_days)
+        col4.metric("📈 Média/dia", f"{avg_per_day:.2f}")
+        col5.metric("🕐 Último", self.dates.max().strftime("%d/%m %H:%M"))
+        
+        if unique_days == 1:
+            st.warning("⚠️ Todos em 1 dia - Pode não ser reincidente")
+        
+        # Frequências
+        st.markdown("---")
+        st.subheader("📊 Frequências")
+        
+        total_hours = period_days * 24
+        avg_per_hour = total / total_hours if total_hours > 0 else 0
+        avg_per_week = total / (period_days / 7) if period_days > 0 else 0
+        avg_per_month = total / (period_days / 30.44) if period_days > 0 else 0
+        
+        col1, col2, col3, col4 = st.columns(4)
+        col1.metric("Por Dia", f"{avg_per_day:.2f}")
+        col2.metric("Por Hora", f"{avg_per_hour:.4f}")
+        col3.metric("Por Semana", f"{avg_per_week:.2f}")
+        col4.metric("Por Mês", f"{avg_per_month:.2f}")
+        
+        # Intervalos
+        intervals = self.df['time_diff_hours'].dropna()
+        if len(intervals) > 0:
+            st.markdown("---")
+            st.subheader("⏱️ Intervalos")
+            
+            col1, col2, col3, col4 = st.columns(4)
+            col1.metric("Média (h)", f"{intervals.mean():.2f}")
+            col2.metric("Mediana (h)", f"{intervals.median():.2f}")
+            col3.metric("Mínimo (h)", f"{intervals.min():.2f}")
+            col4.metric("Máximo (h)", f"{intervals.max():.2f}")
+
+
+# ============================================================
+# FUNÇÃO MAIN
+# ============================================================
 
 def main():
-    st.title("🚨 Analisador de Alertas - ✅ SCORES CONSISTENTES!")
-    st.success("✅ **CORREÇÃO APLICADA:** Análise individual e completa usam MESMOS métodos de cálculo!")
+    st.title("🚨 Analisador de Alertas - Versão Corrigida")
+    st.markdown("### 2 modos: Individual e Completa + CSV (com critérios validados)")
     
     st.sidebar.header("⚙️ Configurações")
     
     analysis_mode = st.sidebar.selectbox(
         "🎯 Modo de Análise",
-        ["🔍 Análise Individual", "📊 Análise Completa"]
+        ["🔍 Individual", "📊 Completa + CSV"]
     )
     
     uploaded_file = st.sidebar.file_uploader("📁 Upload CSV", type=['csv'])
     
-    if uploaded_file is not None:
+    if uploaded_file:
         analyzer = StreamlitAlertAnalyzer()
+        
         if analyzer.load_data(uploaded_file):
-            if analysis_mode == "🔍 Análise Individual":
-                alert_ids = analyzer.df_original['short_ci'].unique()
-                selected_id = st.sidebar.selectbox("🎯 Selecione o Alert ID", alert_ids)
+            
+            if analysis_mode == "🔍 Individual":
+                id_counts = analyzer.df_original['short_ci'].value_counts()
+                id_options = [f"{uid} ({count})" for uid, count in id_counts.items()]
+                selected = st.sidebar.selectbox("Short CI", id_options)
+                selected_id = selected.split(" (")[0]
                 
-                if st.sidebar.button("🚀 Executar Análise", type="primary"):
+                if st.sidebar.button("🚀 Analisar", type="primary"):
                     if analyzer.prepare_individual_analysis(selected_id):
                         st.success(f"Analisando: {selected_id}")
                         
-                        # Executar análise de reincidência
-                        recurrence_analyzer = AdvancedRecurrenceAnalyzer(analyzer.df, selected_id)
-                        recurrence_analyzer.analyze()
-            
-            elif analysis_mode == "📊 Análise Completa":
-                if st.sidebar.button("🚀 Executar Análise Completa", type="primary"):
-                    progress_bar = st.progress(0, text="Iniciando...")
-                    df_results = analyzer.complete_analysis_all_short_ci(progress_bar)
-                    progress_bar.empty()
-                    
-                    if df_results is not None:
-                        st.success(f"✅ Análise concluída! {len(df_results)} alertas")
+                        tab1, tab2 = st.tabs(["📊 Básico", "🔄 Reincidência + Regras"])
                         
-                        # Mostrar resultados
-                        st.dataframe(df_results[['short_ci', 'reincidencia_score', 'reincidencia_status']])
+                        with tab1:
+                            analyzer.show_basic_stats()
                         
-                        # Download
-                        csv = df_results.to_csv(index=False)
-                        st.download_button(
-                            "⬇️ Baixar Resultados",
-                            csv,
-                            f"analise_{datetime.now().strftime('%Y%m%d_%H%M')}.csv",
-                            "text/csv"
-                        )
-    else:
-        st.info("👆 Faça upload de um arquivo CSV")
-        
-        with st.expander("📖 O que foi corrigido?"):
-            st.markdown("""
-            ### 🐛 Problema Identificado:
-            Os métodos de análise **individual** e **completa** tinham **implementações diferentes**:
-            
-            **Análise Individual:**
-            - `_analyze_periodicity()` - Com normalização e padding
-            - `_analyze_autocorrelation()` - Usando signal.correlate
-            
-            **Análise Completa:**
-            - `_analyze_periodicity_silent()` - **SEM** normalização
-            - `_analyze_autocorrelation_silent()` - Usando np.corrcoef em loops
-            
-            ### ✅ Solução Aplicada:
-            Todos os métodos agora chamam **funções CORE únicas**:
-            - `_compute_periodicity()` - Usada por ambos
-            - `_compute_autocorrelation()` - Usada por ambos
-            - `_compute_regularity()` - Usada por ambos
-            - etc.
-            
-            ### 🎯 Resultado:
-            **Score IDÊNTICO** em análise individual e completa! ✅
-            """)
-
-if __name__ == "__main__":
-    main()
-=======
-        
-        df_global = pd.DataFrame(results_global)
-        df_global = df_global.rename(columns={'alert_id': 'short_ci'})
-        
-        if progress_bar:
-            progress_bar.progress(0.20, text="Global concluída!")
-        
-        # 2. Análise de reincidência
-        if progress_bar:
-            progress_bar.progress(0.25, text="Análise de reincidência...")
-        
-        df_reincidencia = self.batch_analyze_all_short_ci_with_multiprocessing(progress_bar)
-        
-        if df_reincidencia is None or len(df_reincidencia) == 0:
-            st.error("❌ Erro na reincidência")
-            return None
-        
-        # 3. Merge
-        if progress_bar:
-            progress_bar.progress(0.95, text="Consolidando...")
-        
-        df_consolidated = pd.merge(
-            df_global,
-            df_reincidencia,
-            on='short_ci',
-            how='outer'
-        )
-        
-        # Reordenar
-        priority_columns = [
-            'short_ci',
-            'score',
-            'classification',
-            'pattern_type',
-            'total_ocorrencias',
-            'num_grupos',
-            'alertas_isolados',
-            'alertas_agrupados'
-        ]
-        
-        other_columns = [col for col in df_consolidated.columns if col not in priority_columns]
-        final_columns = [col for col in priority_columns + other_columns if col in df_consolidated.columns]
-        
-        df_consolidated = df_consolidated[final_columns]
-        df_consolidated = df_consolidated.sort_values('score', ascending=False)
-        
-        if progress_bar:
-            progress_bar.progress(1.0, text="✅ Completa!")
-        
-        return df_consolidated
-    
-    except Exception as e:
-        st.error(f"Erro: {e}")
-        import traceback
-        st.error(traceback.format_exc())
-        return None
-
-def show_basic_stats(self):
-    """Estatísticas básicas"""
-    st.header("📊 Estatísticas Básicas")
-    
-    total = len(self.df)
-    period_days = (self.dates.max() - self.dates.min()).days + 1
-    avg_per_day = total / period_days
-    unique_days = self.df['date'].nunique()
-    
-    col1, col2, col3, col4, col5 = st.columns(5)
-    col1.metric("🔥 Total", total)
-    col2.metric("📅 Período", period_days)
-    col3.metric("📆 Dias Únicos", unique_days)
-    col4.metric("📈 Média/dia", f"{avg_per_day:.2f}")
-    col5.metric("🕐 Último", self.dates.max().strftime("%d/%m %H:%M"))
-    
-    if unique_days == 1:
-        st.warning("⚠️ Todos em 1 dia - ISOLADO")
-    
-    # Frequências
-    st.markdown("---")
-    st.subheader("📊 Frequências")
-    
-    total_hours = period_days * 24
-    avg_per_hour = total / total_hours if total_hours > 0 else 0
-    avg_per_week = total / (period_days / 7) if period_days > 0 else 0
-    avg_per_month = total / (period_days / 30.44) if period_days > 0 else 0
-    
-    col1, col2, col3, col4 = st.columns(4)
-    col1.metric("Por Dia", f"{avg_per_day:.2f}")
-    col2.metric("Por Hora", f"{avg_per_hour:.4f}")
-    col3.metric("Por Semana", f"{avg_per_week:.2f}")
-    col4.metric("Por Mês", f"{avg_per_month:.2f}")
-    
-    # Intervalos
-    intervals = self.df['time_diff_hours'].dropna()
-    if len(intervals) > 0:
-        st.markdown("---")
-        st.subheader("⏱️ Intervalos")
-        
-        col1, col2, col3, col4 = st.columns(4)
-        col1.metric("Média (h)", f"{intervals.mean():.2f}")
-        col2.metric("Mediana (h)", f"{intervals.median():.2f}")
-        col3.metric("Mínimo (h)", f"{intervals.min():.2f}")
-        col4.metric("Máximo (h)", f"{intervals.max():.2f}")
-
-def show_individual_alert_analysis(self):
-    """Análise individual do alerta"""
-    st.header(f"📌 Análise: {self.alert_id}")
-    
-    if self.df is None or len(self.df) == 0:
-        st.info("Sem dados")
-        return
-    
-    unique_days = self.df['date'].nunique()
-    is_single_day = unique_days == 1
-    
-    df_isolated = self.df[self.df['is_isolated']]
-    df_grouped = self.df[~self.df['is_isolated']]
-    
-    st.subheader("📊 Estatísticas")
-    col1, col2, col3, col4, col5, col6 = st.columns(6)
-    col1.metric("Total", len(self.df))
-    col2.metric("🔴 Isolados", len(df_isolated))
-    col3.metric("🟢 Agrupados", len(df_grouped))
-    col4.metric("📦 Grupos", len(self.groups_info))
-    col5.metric("% Isolados", f"{(len(df_isolated)/len(self.df)*100):.1f}%")
-    col6.metric("Dias", unique_days)
-    
-    if is_single_day:
-        st.warning("⚠️ Todos em 1 dia - ISOLADO")
-```
-
-# ============================================================
-
-# FUNÇÃO MAIN
-
-# ============================================================
-
-def main():
-st.title(“🚨 Analisador de Alertas - Completo + Regras Customizadas”)
-st.markdown(”### Com multiprocessing, 18 análises e geração automática de regras”)
-
-```
-st.sidebar.header("⚙️ Configurações")
-
-with st.sidebar.expander("🎛️ Parâmetros", expanded=False):
-    max_gap_hours = st.slider("Gap Máximo (h)", 1, 72, 24)
-    min_group_size = st.slider("Tamanho Mínimo", 2, 10, 3)
-    spike_threshold = st.slider("Multiplicador Spike", 2.0, 10.0, 5.0, 0.5)
-
-analysis_mode = st.sidebar.selectbox(
-    "🎯 Modo",
-    ["🔍 Individual", "🔄 Reincidência Global", "📊 Completa + CSV"]
-)
-
-uploaded_file = st.sidebar.file_uploader("📁 Upload CSV", type=['csv'])
-
-if uploaded_file:
-    analyzer = StreamlitAlertAnalyzer()
-    
-    if analyzer.load_data(uploaded_file):
-        
-        if analysis_mode == "🔍 Individual":
-            id_counts = analyzer.df_original['short_ci'].value_counts()
-            id_options = [f"{uid} ({count})" for uid, count in id_counts.items()]
-            selected = st.sidebar.selectbox("Short CI", id_options)
-            selected_id = selected.split(" (")[0]
-            
-            if st.sidebar.button("🚀 Analisar", type="primary"):
-                analyzer.max_gap_hours = max_gap_hours
-                analyzer.min_group_size = min_group_size
-                analyzer.spike_threshold_multiplier = spike_threshold
+                        with tab2:
+                            recurrence_analyzer = AdvancedRecurrenceAnalyzer(analyzer.df, selected_id)
+                            recurrence_analyzer.analyze()
+            
+            elif analysis_mode == "📊 Completa + CSV":
+                st.subheader("📊 Análise Completa COM CRITÉRIOS VALIDADOS")
                 
-                if analyzer.prepare_individual_analysis(selected_id):
-                    st.success(f"Analisando: {selected_id}")
-                    
-                    tab1, tab2 = st.tabs(["📊 Básico", "🔄 Reincidência + Regras Customizadas"])
-                    
-                    with tab1:
-                        analyzer.show_basic_stats()
-                        analyzer.show_individual_alert_analysis()
-                    
-                    with tab2:
-                        recurrence_analyzer = AdvancedRecurrenceAnalyzer(analyzer.df, selected_id)
-                        recurrence_analyzer.analyze()
-        
-        elif analysis_mode == "🔄 Reincidência Global":
-            st.subheader("🔄 Reincidência Global (COM MULTIPROCESSING)")
-            
-            if st.sidebar.button("🚀 Executar", type="primary"):
-                if analyzer.prepare_global_analysis():
-                    num_ci = len(analyzer.df['short_ci'].unique())
-                    st.info(f"📊 Analisando {num_ci} Short CIs...")
-                    
-                    progress_bar = st.progress(0)
-                    results_df = analyzer.batch_analyze_all_short_ci_with_multiprocessing(progress_bar)
-                    progress_bar.empty()
-                    
-                    if results_df is not None and len(results_df) > 0:
-                        st.success(f"✅ {len(results_df)} analisados!")
-                        
-                        # Stats
-                        st.subheader("📊 Resumo")
-                        
-                        critical = len(results_df[results_df['classification'].str.contains('CRÍTICO', na=False)])
-                        high = len(results_df[results_df['classification'].str.contains('PARCIALMENTE', na=False)])
-                        medium = len(results_df[results_df['classification'].str.contains('DETECTÁVEL', na=False)])
-                        low = len(results_df[results_df['classification'].str.contains('NÃO', na=False)])
-                        
-                        col1, col2, col3, col4 = st.columns(4)
-                        col1.metric("🔴 P1", critical)
-                        col2.metric("🟠 P2", high)
-                        col3.metric("🟡 P3", medium)
-                        col4.metric("🟢 P4", low)
-                        
-                        # Top 20
-                        st.subheader("🏆 Top 20")
-                        top_20 = results_df.nlargest(20, 'score')[[
-                            'short_ci', 'total_occurrences', 'score', 'classification',
-                            'cv', 'regularity_score', 'predictability_score'
-                        ]].round(2)
-                        st.dataframe(top_20, use_container_width=True)
-                        
-                        # Download
-                        csv = results_df.to_csv(index=False)
-                        st.download_button(
-                            "⬇️ Download",
-                            csv,
-                            f"reincidencia_{datetime.now().strftime('%Y%m%d_%H%M')}.csv",
-                            "text/csv",
-                            use_container_width=True
-                        )
-        
-        elif analysis_mode == "📊 Completa + CSV":
-            st.subheader("📊 Completa COM MULTIPROCESSING")
-            
-            if st.sidebar.button("🚀 Executar", type="primary"):
-                if analyzer.prepare_global_analysis():
-                    st.info("⏱️ Processando...")
+                st.info("""
+                **✅ Critérios Validados:**
+                - Regularidade (20%) - Consistência dos intervalos
+                - Periodicidade (20%) - Detecta ciclos
+                - Previsibilidade (15%) - Predição de próxima ocorrência
+                - **Concentração Temporal (20%)** - Horários/dias fixos
+                - **Frequência Absoluta (15%)** - Volume importa
+                - **Bursts (10%)** - Rajadas são padrão importante
+                """)
+                
+                if st.sidebar.button("🚀 Executar", type="primary"):
+                    st.info("⏱️ Processando com multiprocessing...")
                     
                     progress_bar = st.progress(0)
                     df_consolidated = analyzer.complete_analysis_all_short_ci(progress_bar)
                     progress_bar.empty()
                     
                     if df_consolidated is not None and len(df_consolidated) > 0:
-                        st.success(f"✅ {len(df_consolidated)} processados!")
+                        st.success(f"✅ {len(df_consolidated)} alertas processados!")
                         
                         # Resumo
                         st.header("📊 Resumo")
@@ -3718,11 +2704,14 @@
                         col4.metric("🟢 P4", low)
                         
                         # Top 20
-                        st.subheader("🏆 Top 20")
-                        top_20 = df_consolidated.nlargest(20, 'score')[[
-                            'short_ci', 'score', 'classification', 'pattern_type',
-                            'total_ocorrencias', 'freq_dia'
-                        ]].round(2)
+                        st.subheader("🏆 Top 20 Reincidentes")
+                        display_cols = [
+                            'short_ci', 'score', 'classification', 
+                            'total_occurrences', 'cv', 'regularity_score',
+                            'hourly_concentration', 'burst_detected'
+                        ]
+                        available_cols = [col for col in display_cols if col in df_consolidated.columns]
+                        top_20 = df_consolidated.nlargest(20, 'score')[available_cols].round(2)
                         st.dataframe(top_20, use_container_width=True)
                         
                         # Downloads
@@ -3740,7 +2729,9 @@
                             use_container_width=True
                         )
                         
-                        summary = df_consolidated[['short_ci', 'score', 'classification']].copy()
+                        summary_cols = ['short_ci', 'score', 'classification', 'total_occurrences']
+                        available_summary = [col for col in summary_cols if col in df_consolidated.columns]
+                        summary = df_consolidated[available_summary].copy()
                         csv_summary = summary.to_csv(index=False)
                         col2.download_button(
                             "⬇️ CSV Resumido",
@@ -3749,51 +2740,61 @@
                             "text/csv",
                             use_container_width=True
                         )
-else:
-    st.info("👆 Faça upload de um CSV")
-    
-    with st.expander("📖 Instruções"):
-        st.markdown("""
-        ### 🚀 Funcionalidades:
-        
-        **🔍 Análise Individual:**
-        - 📊 Estatísticas básicas
-        - 🔄 **18 análises avançadas de reincidência**
-        - 📋 **GERAÇÃO AUTOMÁTICA DE REGRAS CUSTOMIZADAS**
-        - ⚙️ **Parâmetros específicos por série**
-        - 📊 **Comparação com regra atual (3 em 24h)**
-        - 💻 **Pseudocódigo de implementação**
-        
-        **🔄 Reincidência Global:**
-        - Análise em lote COM MULTIPROCESSING
-        - Scores para todos os alertas
-        - Download em CSV
-        
-        **📊 Completa:**
-        - Global + Reincidência + Regras
-        - CSV consolidado
-        - Todas as métricas
-        
-        ### 📋 Colunas CSV:
-        - `short_ci`: ID do alerta
-        - `created_on`: Data/hora
-        
-        ### 🎯 Tipos de Regras Geradas:
-        - **INTERVALO_FIXO:** Padrão periódico (8 em 8h, etc)
-        - **HORARIOS_RECORRENTES:** Sempre nos mesmos horários
-        - **DIAS_RECORRENTES:** Sempre nos mesmos dias da semana
-        - **RAJADA:** Padrão de bursts
-        - **ESTATISTICO:** Regular mas sem ciclo claro
-        - **THRESHOLD_GENERICO:** Quando não há padrão
-        
-        ### ✨ Novo: Para cada série com padrão, você receberá:
-        1. **Padrão detectado** com confiança
-        2. **Regra customizada** com parâmetros específicos
-        3. **Comparação** com regra atual (efetividade)
-        4. **Pseudocódigo** para implementação
-        """)
-```
-
-if **name** == “**main**”:
-main()
->>>>>>> 40d1c182
+    else:
+        st.info("👆 Faça upload de um CSV")
+        
+        with st.expander("📖 Instruções e Validação dos Critérios"):
+            st.markdown("""
+            ### ✅ CRITÉRIOS VALIDADOS
+            
+            **Por que removemos alguns critérios?**
+            
+            ❌ **Autocorrelação (removido)**: Já está implícito na periodicidade
+            ❌ **Estabilidade (removido)**: Penaliza padrões novos/emergentes
+            ❌ **Determinismo puro (removido)**: Muito abstrato
+            
+            **Por que adicionamos novos critérios?**
+            
+            ✅ **Concentração Temporal (20%)**: Horários/dias fixos são FORTE indicador de reincidência
+            ✅ **Frequência Absoluta (15%)**: 3 alertas em 1 ano NÃO é reincidente
+            ✅ **Bursts (10%)**: Rajadas são um padrão importante e comum
+            
+            ### 🎯 Novos Pesos (Total = 100%)
+            
+            1. **Regularidade (20%)** - Consistência via CV
+            2. **Periodicidade (20%)** - Detecta ciclos via FFT
+            3. **Previsibilidade (15%)** - Indica se podemos prever
+            4. **Concentração Temporal (20%)** - Horários/dias fixos
+            5. **Frequência Absoluta (15%)** - Volume mínimo necessário
+            6. **Bursts (10%)** - Padrão de rajadas
+            
+            ### 🚀 Funcionalidades:
+            
+            **🔍 Análise Individual:**
+            - 📊 18 análises avançadas
+            - 📋 Geração automática de regras customizadas
+            - ⚙️ Parâmetros específicos por série
+            - 📊 Comparação com regra atual
+            - 💻 Pseudocódigo de implementação
+            
+            **📊 Completa + CSV:**
+            - Análise em lote com multiprocessing
+            - MESMAS 18 análises do Individual
+            - Critérios de score VALIDADOS
+            - CSV completo com todas métricas
+            - Regras customizadas para cada série
+            
+            ### 📋 Colunas CSV:
+            - `short_ci`: ID do alerta
+            - `created_on`: Data/hora (formato ISO ou dd/mm/yyyy HH:MM:SS)
+            
+            ### 🎯 Exemplo de uso:
+            1. Faça upload do CSV
+            2. Escolha o modo (Individual para análise detalhada, Completa para batch)
+            3. Analise os resultados com critérios validados
+            4. Exporte as regras customizadas
+            """)
+
+
+if __name__ == "__main__":
+    main()